package flow

import (
	"errors"
	"fmt"
	"os"
	"path/filepath"

	"gopkg.in/yaml.v3"
)

type File struct {
<<<<<<< HEAD
	Presets []string         `yaml:"presets,omitempty"`
	Agents  map[string]Agent `yaml:"agents"`
	Tasks   []Task           `yaml:"tasks"`
=======
	Include []string         `yaml:"include"`
	Agents  map[string]Agent `yaml:"agents"`
	Tasks   []Task           `yaml:"tasks"`
}

type Role struct {
	Name   string   `yaml:"name"`
	Prompt string   `yaml:"prompt"`
	Tools  []string `yaml:"tools"`
>>>>>>> db0404ac
}

type Agent struct {
	Model  string            `yaml:"model"`
	Prompt string            `yaml:"prompt,omitempty"`
	Tools  []string          `yaml:"tools,omitempty"`
	Vars   map[string]string `yaml:"vars,omitempty"`
	Env    map[string]string `yaml:"env,omitempty"`
}

type Task struct {
	Agent      string            `yaml:"agent,omitempty"`
	Input      string            `yaml:"input,omitempty"`
	Sequential []Task            `yaml:"sequential,omitempty"`
	Parallel   []Task            `yaml:"parallel,omitempty"`
	Env        map[string]string `yaml:"env,omitempty"`
}

func merge(dst *File, src File) {
	if dst.Agents == nil {
		dst.Agents = map[string]Agent{}
	}
	for k, v := range src.Agents {
		dst.Agents[k] = v
	}
	dst.Tasks = append(dst.Tasks, src.Tasks...)
}

func resolvePreset(name, baseDir string) string {
	if filepath.IsAbs(name) {
		return name
	}
	if _, err := os.Stat(filepath.Join(baseDir, name)); err == nil {
		return filepath.Join(baseDir, name)
	}
	dir := baseDir
	for {
		p := filepath.Join(dir, "templates", name)
		if _, err := os.Stat(p); err == nil {
			return p
		}
		parent := filepath.Dir(dir)
		if parent == dir || parent == "" {
			break
		}
		dir = parent
	}
	return filepath.Join(baseDir, name)
}

// Load reads and validates a flow file.
func Load(path string) (*File, error) {
	if fi, err := os.Stat(path); err == nil && fi.IsDir() {
		path = filepath.Join(path, ".agentry.flow.yaml")
	}

	b, err := os.ReadFile(path)
	if err != nil {
		return nil, err
	}
	var f File
	if err := yaml.Unmarshal(b, &f); err != nil {
		return nil, err
	}
<<<<<<< HEAD

	baseDir := filepath.Dir(path)
	var out File
	for _, p := range f.Presets {
		pf, err := Load(resolvePreset(p, baseDir))
		if err != nil {
			return nil, err
		}
		merge(&out, *pf)
	}
	f.Presets = nil
	merge(&out, f)

	if len(out.Agents) == 0 {
=======
	baseDir := filepath.Dir(path)
	for _, inc := range f.Include {
		p := filepath.Join(baseDir, inc)
		b, err := os.ReadFile(p)
		if err != nil {
			return nil, err
		}
		var r Role
		if err := yaml.Unmarshal(b, &r); err != nil {
			return nil, err
		}
		if r.Name == "" {
			continue
		}
		if f.Agents == nil {
			f.Agents = map[string]Agent{}
		}
		a := f.Agents[r.Name]
		if a.Prompt == "" {
			a.Prompt = r.Prompt
		}
		if len(a.Tools) == 0 {
			a.Tools = r.Tools
		}
		f.Agents[r.Name] = a
	}
	if len(f.Agents) == 0 {
>>>>>>> db0404ac
		return nil, errors.New("no agents defined")
	}
	for i, t := range out.Tasks {
		if err := validateTask(t, out.Agents); err != nil {
			return nil, fmt.Errorf("task %d: %w", i, err)
		}
	}
	return &out, nil
}

func validateTask(t Task, agents map[string]Agent) error {
	if t.Agent == "" && len(t.Sequential) == 0 && len(t.Parallel) == 0 {
		return errors.New("task must define agent or subtasks")
	}
	if t.Agent != "" {
		if _, ok := agents[t.Agent]; !ok {
			return fmt.Errorf("undefined agent %q", t.Agent)
		}
	}
	for i, st := range t.Sequential {
		if err := validateTask(st, agents); err != nil {
			return fmt.Errorf("sequential[%d]: %w", i, err)
		}
	}
	for i, st := range t.Parallel {
		if err := validateTask(st, agents); err != nil {
			return fmt.Errorf("parallel[%d]: %w", i, err)
		}
	}
	return nil
}<|MERGE_RESOLUTION|>--- conflicted
+++ resolved
@@ -10,21 +10,10 @@
 )
 
 type File struct {
-<<<<<<< HEAD
 	Presets []string         `yaml:"presets,omitempty"`
+	Include []string         `yaml:"include,omitempty"`
 	Agents  map[string]Agent `yaml:"agents"`
 	Tasks   []Task           `yaml:"tasks"`
-=======
-	Include []string         `yaml:"include"`
-	Agents  map[string]Agent `yaml:"agents"`
-	Tasks   []Task           `yaml:"tasks"`
-}
-
-type Role struct {
-	Name   string   `yaml:"name"`
-	Prompt string   `yaml:"prompt"`
-	Tools  []string `yaml:"tools"`
->>>>>>> db0404ac
 }
 
 type Agent struct {
@@ -89,10 +78,9 @@
 	if err := yaml.Unmarshal(b, &f); err != nil {
 		return nil, err
 	}
-<<<<<<< HEAD
-
 	baseDir := filepath.Dir(path)
 	var out File
+	// Handle presets (legacy)
 	for _, p := range f.Presets {
 		pf, err := Load(resolvePreset(p, baseDir))
 		if err != nil {
@@ -100,45 +88,21 @@
 		}
 		merge(&out, *pf)
 	}
+	// Handle include (new)
+	for _, inc := range f.Include {
+		p := filepath.Join(baseDir, inc)
+		pf, err := Load(p)
+		if err != nil {
+			return nil, err
+		}
+		merge(&out, *pf)
+	}
 	f.Presets = nil
+	f.Include = nil
 	merge(&out, f)
 
 	if len(out.Agents) == 0 {
-=======
-	baseDir := filepath.Dir(path)
-	for _, inc := range f.Include {
-		p := filepath.Join(baseDir, inc)
-		b, err := os.ReadFile(p)
-		if err != nil {
-			return nil, err
-		}
-		var r Role
-		if err := yaml.Unmarshal(b, &r); err != nil {
-			return nil, err
-		}
-		if r.Name == "" {
-			continue
-		}
-		if f.Agents == nil {
-			f.Agents = map[string]Agent{}
-		}
-		a := f.Agents[r.Name]
-		if a.Prompt == "" {
-			a.Prompt = r.Prompt
-		}
-		if len(a.Tools) == 0 {
-			a.Tools = r.Tools
-		}
-		f.Agents[r.Name] = a
-	}
-	if len(f.Agents) == 0 {
->>>>>>> db0404ac
 		return nil, errors.New("no agents defined")
-	}
-	for i, t := range out.Tasks {
-		if err := validateTask(t, out.Agents); err != nil {
-			return nil, fmt.Errorf("task %d: %w", i, err)
-		}
 	}
 	return &out, nil
 }
