# 🤖 Agentry — Minimal, Performant AI-Agent Framework (Go core + TS SDK)

![Demo](agentry.gif)

Agentry is a production-ready **agent runtime** written in Go with an optional TypeScript client.

For the upcoming cloud deployment model, see [README-cloud.md](./README-cloud.md).

---

| 🚩 **Pillar**        | ✨ **v1.0 Features**                                     |
| -------------------- | -------------------------------------------------------- |
| 🦴 **Minimal core**  | ~200 LOC run loop, zero heavy deps                       |
| 🔌 **Plugins**       | JSON/YAML tool manifests; Go or external processes       |
| 🤹‍♂️ **Sub-agents**    | `Spawn()` + `RunParallel()` helper                       |
| 🧭 **Model routing** | Rule-based selector, multi-LLM support                   |
| 🧠 **Memory**        | Conversation + VectorStore interface (RAG-ready)         |
| 🕵️‍♂️ **Tracing**       | Structured events, JSONL dump, SSE stream                |
| ⚙️ **Config**        | `.agentry.yaml` bootstraps agent, models, tools          |
| 🧪 **Evaluation**    | YAML test suites, CLI `agentry eval`                     |
| 🛠️ **SDK**           | JS/TS client (`@marcodenic/agentry`), supports streaming |

---

## 🚀 Quick Start

```bash
# 🖥️ CLI dev REPL with tracing
go install github.com/marcodenic/agentry/cmd/agentry@latest
agentry dev

# 🌐 HTTP server + JS client
agentry serve --config examples/.agentry.yaml
npm i @marcodenic/agentry
```

The `examples/.agentry.yaml` file contains a ready-to-use configuration for these commands.

You can now use subcommands instead of the --mode flag:

- `agentry dev` (REPL)
- `agentry serve` (HTTP server)
- `agentry tui` (TUI interface)
- `agentry eval` (evaluation)
- `agentry flow` (run `.agentry.flow.yaml`)

Example:

```bash
agentry flow .
```

Pass `--resume-id name` to load a saved session and `--save-id name` to persist after each run.
Use `--checkpoint-id name` to continuously snapshot the run loop and resume after a crash.

The new `tui` command launches a split-screen interface:

```
+-------+-----------------------------+
| 🛠️ Tools | 💬 Chat / Memory           |
+-------+-----------------------------+
```

Run `agentry tui --config examples/.agentry.yaml` to try.

---

### 🎨 Themes & Keybinds

Create a `theme.json` file to customise colours and keyboard shortcuts. Agentry
looks for the file in the current directory and its parents, falling back to
`$HOME/.config/agentry/theme.json`. Settings override the built‑in defaults.

```json
{
  "userBarColor": "#00FF00",
  "aiBarColor": "#FF00FF",
  "keybinds": {
    "quit": "ctrl+c",
    "toggleTab": "tab",
    "submit": "enter"
  }
}
```

---

## 🧰 Built-in Tools

Agentry ships with a collection of safe builtin tools. They become available to the agent when listed in your `.agentry.yaml` file:

```yaml
tools:
  - name: echo # 🔁 repeat a string
    type: builtin
  - name: ping # 📡 ping a host
    type: builtin
  - name: bash # 🖥️ run a bash command
    type: builtin
  - name: fetch # 🌍 download content from a URL
    type: builtin
  - name: glob # 🗂️ find files by pattern
    type: builtin
  - name: grep # 🔎 search file contents
    type: builtin
  - name: ls # 📁 list directory contents
    type: builtin
  - name: view # 👀 read a file
    type: builtin
  - name: write # ✍️ create or overwrite a file
    type: builtin
  - name: edit # 📝 update an existing file
    type: builtin
  - name: patch # 🩹 apply a unified diff
    type: builtin
  - name: sourcegraph # 🔍 search public repositories
    type: builtin
  - name: agent # 🤖 launch a search agent
    type: builtin
  - name: mcp # 🎮 connect to MCP servers
    type: builtin
```

The example configuration already lists these tools so they appear in the TUI's "Tools" panel. The agent decides when to use them based on model output. When no `OPENAI_KEY` is provided, the mock model only exercises the `echo` tool. To leverage the rest, set your key in `.env.local`.

Use the `mcp` tool to connect to Multi-User Connection Protocol servers. Set its
address in your YAML config and the agent can send MCP commands and read the
responses.

> **🪟 Windows users:** Agentry works out-of-the-box on Windows 10+ with PowerShell installed.

---

## 🧑‍💻 Try it Live

```bash
# 🏃‍♂️ One-off REPL (OpenAI key picked up from .env.local)
agentry dev               # type messages, see responses

# 🌐 HTTP + TS SDK
agentry serve --config examples/.agentry.yaml &

# In a new terminal, run the following from the ts-sdk directory:
cd ts-sdk
npm install  # (if you get dependency errors, use: npm install --legacy-peer-deps)
npm run build
npm test

# Make sure the agentry server is running, then:
node -e "const {invoke}=require('./dist/index.js');invoke('hi',{stream:false}).then(console.log)"
```

---

## 🦾 Full End-to-End Example (Two Terminals)

> **You must use two terminals for this demo.**
>
> - **Terminal 1:** Start the Agentry server from the project root.
> - **Terminal 2:** Run the TypeScript SDK example from the `ts-sdk` directory.

### 🖥️ Terminal 1: Start the Agentry server

**From the project root directory (`agentry`):**

```bash
agentry serve --config examples/.agentry.yaml
```

- This will start the server and take over the terminal. Leave it running.

### 🖥️ Terminal 2: Use the TypeScript SDK

**From the `ts-sdk` directory:**

If you are not already in the `ts-sdk` directory, run:

```bash
cd ts-sdk
```

Then, from inside `ts-sdk`, run each command one at a time:

```bash
npm install  # (if you get dependency errors, use: npm install --legacy-peer-deps)
npm run build
npm test
node -e "const {invoke}=require('./dist/index.js');invoke('hi',{stream:false,agentId:'default'}).then(console.log).catch(e=>console.error(e.message))"
```

- **Do not run `cd ts-sdk` if you are already in the `ts-sdk` directory.**
- All npm commands and the Node.js example must be run from inside `ts-sdk`.
- Make sure the server in Terminal 1 is running before running the Node.js command above.
- If you see a connection error, check that Terminal 1 is still running and listening on port 8080.

---

## 🛠️ Dev REPL Tricks

### 🤖 Multi-agent conversations

The `converse` command spawns multiple sub-agents that riff off one another. This feature is for the dev REPL only and is not available in the TUI.

```bash
converse 3 Pick a favourite movie, just one, then discuss as a group.
```

The first number selects how many agents join the chat. Any remaining text becomes the opening message. If omitted, a generic greeting is used.

### 💾 Saving & Resuming

Add a `memory` entry to your `.agentry.yaml` to enable persistence. The value
uses a URI scheme to select the backend:

```yaml
<<<<<<< HEAD
store: path/to/db.sqlite
# automatically remove sessions after one week
session_ttl: 168h
```

Run the CLI with `--resume-id myrun` to load a snapshot before running and `--save-id myrun` to save state after each run.
Expired sessions are pruned automatically by the server based on `session_ttl`.
=======
# SQLite database
memory: sqlite:mem.db

# JSON file
# memory: file:mem.json

# In-memory (ephemeral)
# memory: mem:
```

Run the CLI with `--resume-id myrun` to load a snapshot before running and `--save-id myrun` to save state after each run. `--checkpoint-id myrun` continuously saves intermediate steps so sessions can be resumed.

### 📚 Vector Store

Configure a vector backend for document retrieval:

```yaml
vector_store:
  type: qdrant
  url: http://localhost:6333
  collection: agentry
```

Supported types are `qdrant`, `faiss`, and the default in-memory store.
>>>>>>> c9411a56

---

## ⚙️ Environment Configuration

Copy `.env.example` to `.env.local` and fill in `OPENAI_KEY` to enable real OpenAI calls. The file is loaded automatically on startup and during tests.

To run evaluation with the real model:

```bash
OPENAI_KEY=your-key agentry eval --config my.agentry.yaml
```

When the real model is active, the CLI uses `tests/openai_eval_suite.json` so the assertions match ChatGPT's typical response.

Evaluation results are printed to the console when using this mode.

If no key is present, the built-in mock model is used.

---

## 🧪 Testing & Development

Run all tests and start a REPL with one command:

```bash
make dev
```

This target executes Go and TypeScript tests, builds the CLI, and launches `agentry serve` using the example config. You can also run the steps manually:

```bash
go test ./...
cd ts-sdk && npm install && npm test
go install ./cmd/agentry
agentry dev
```<|MERGE_RESOLUTION|>--- conflicted
+++ resolved
@@ -209,30 +209,26 @@
 
 ### 💾 Saving & Resuming
 
-Add a `memory` entry to your `.agentry.yaml` to enable persistence. The value
-uses a URI scheme to select the backend:
+Add a `memory` entry to your `.agentry.yaml` to enable persistence. The value uses a URI scheme to select the backend:
 
 ```yaml
-<<<<<<< HEAD
+# SQLite database
+memory: sqlite:mem.db
+
+# JSON file
+# memory: file:mem.json
+
+# In-memory (ephemeral)
+# memory: mem:
+
+# Session TTL (optional)
 store: path/to/db.sqlite
 # automatically remove sessions after one week
 session_ttl: 168h
 ```
 
-Run the CLI with `--resume-id myrun` to load a snapshot before running and `--save-id myrun` to save state after each run.
+Run the CLI with `--resume-id myrun` to load a snapshot before running and `--save-id myrun` to save state after each run. `--checkpoint-id myrun` continuously saves intermediate steps so sessions can be resumed.
 Expired sessions are pruned automatically by the server based on `session_ttl`.
-=======
-# SQLite database
-memory: sqlite:mem.db
-
-# JSON file
-# memory: file:mem.json
-
-# In-memory (ephemeral)
-# memory: mem:
-```
-
-Run the CLI with `--resume-id myrun` to load a snapshot before running and `--save-id myrun` to save state after each run. `--checkpoint-id myrun` continuously saves intermediate steps so sessions can be resumed.
 
 ### 📚 Vector Store
 
@@ -246,7 +242,6 @@
 ```
 
 Supported types are `qdrant`, `faiss`, and the default in-memory store.
->>>>>>> c9411a56
 
 ---
 
