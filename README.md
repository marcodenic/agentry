# 🤖 Agentry — Minimal, Performant AI-Agent Framework (Go core + TS SDK)

![Demo](agentry.gif)

Agentry is a production-ready **agent runtime** written in Go with an optional TypeScript client.

For the upcoming cloud deployment model, see [README-cloud.md](./README-cloud.md).

---

| 🚩 **Pillar**        | ✨ **v1.0 Features**                                     |
| -------------------- | -------------------------------------------------------- |
| 🦴 **Minimal core**  | ~200 LOC run loop, zero heavy deps                       |
| 🔌 **Plugins**       | JSON/YAML tool manifests; Go or external processes       |
| 🤹‍♂️ **Sub-agents**    | `Spawn()` + `RunParallel()` helper                       |
| 🧭 **Model routing** | Rule-based selector, multi-LLM support                   |
| 🧠 **Memory**        | Conversation + VectorStore interface (RAG-ready)         |
| 🕵️‍♂️ **Tracing**       | Structured events, JSONL dump, SSE stream                |
| ⚙️ **Config**        | `.agentry.yaml` bootstraps agent, models, tools          |
| 🧪 **Evaluation**    | YAML test suites, CLI `agentry eval`                     |
| 🛠️ **SDK**           | JS/TS client (`@marcodenic/agentry`), supports streaming |
| 📦 **Registry**     | [Plugin Registry](docs/registry/) |

<<<<<<< HEAD
See the [documentation](https://marcodenic.github.io/agentry/) for installation instructions, usage examples, and API details.
=======
---

## 📦 Installation

Prebuilt binaries are available on [GitHub Releases](https://github.com/marcodenic/agentry/releases).

### Homebrew (macOS/Linux)

```bash
brew tap marcodenic/agentry
brew install agentry
```

### Scoop (Windows)

```powershell
scoop bucket add agentry https://github.com/marcodenic/agentry
scoop install agentry
```

### Debian

```bash
wget https://github.com/marcodenic/agentry/releases/download/vX.Y.Z/agentry_X.Y.Z_amd64.deb
sudo dpkg -i agentry_X.Y.Z_amd64.deb
```

---

## 🚀 Quick Start

```bash
# 🖥️ CLI dev REPL with tracing
go install github.com/marcodenic/agentry/cmd/agentry@latest
agentry dev

# 🌐 HTTP server + JS client
agentry serve --config examples/.agentry.yaml
npm i @marcodenic/agentry
```

The `examples/.agentry.yaml` file contains a ready-to-use configuration for these commands.

You can now use subcommands instead of the --mode flag:

- `agentry dev` (REPL)
- `agentry serve` (HTTP server)
- `agentry tui` (TUI interface)
- `agentry eval` (evaluation)
- `agentry flow` (run `.agentry.flow.yaml`)

Example:

```bash
agentry flow .
```

Run the sample scenarios in `examples/flows`:

```bash
agentry flow examples/flows/research_task
agentry flow examples/flows/etl_pipeline
agentry flow examples/flows/multi_agent_chat
```
More advanced scenarios are available in the [agentry-demos](./agentry-demos) repository:

```bash
agentry flow agentry-demos/devops-automation
agentry flow agentry-demos/research-assistant
```

Pass `--resume-id name` to load a saved session and `--save-id name` to persist after each run.
Use `--checkpoint-id name` to continuously snapshot the run loop and resume after a crash.

The new `tui` command launches a split-screen interface:

```
+-------+-----------------------------+
| 🛠️ Tools | 💬 Chat / Memory           |
+-------+-----------------------------+
```

Run `agentry tui --config examples/.agentry.yaml` to try. Use `--team 3` to launch team chat mode where each agent has its own pane.

---

### 🎨 Themes & Keybinds

Create a `theme.json` file to customise colours and keyboard shortcuts. Agentry
looks for the file in the current directory and its parents, falling back to
`$HOME/.config/agentry/theme.json`. Settings override the built‑in defaults.

```json
{
  "userBarColor": "#00FF00",
  "aiBarColor": "#FF00FF",
  "keybinds": {
    "quit": "ctrl+c",
    "toggleTab": "tab",
    "submit": "enter"
  }
}
```

---

## 🧰 Built-in Tools

Agentry ships with a collection of safe builtin tools. They become available to the agent when listed in your `.agentry.yaml` file:

```yaml
tools:
  - name: echo # 🔁 repeat a string
    type: builtin
  - name: ping # 📡 ping a host
    type: builtin
  - name: bash # 🖥️ run a bash command
    type: builtin
  - name: fetch # 🌍 download content from a URL
    type: builtin
  - name: glob # 🗂️ find files by pattern
    type: builtin
  - name: grep # 🔎 search file contents
    type: builtin
  - name: ls # 📁 list directory contents
    type: builtin
  - name: view # 👀 read a file
    type: builtin
  - name: write # ✍️ create or overwrite a file
    type: builtin
  - name: edit # 📝 update an existing file
    type: builtin
  - name: patch # 🩹 apply a unified diff
    type: builtin
  - name: sourcegraph # 🔍 search public repositories
    type: builtin
  - name: agent # 🤖 launch a search agent
    type: builtin
  - name: mcp # 🎮 connect to MCP servers
    type: builtin
```

The example configuration already lists these tools so they appear in the TUI's "Tools" panel. The agent decides when to use them based on model output. When no `OPENAI_KEY` is provided, the mock model only exercises the `echo` tool. To leverage the rest, set your key in `.env.local`.

Use the `mcp` tool to connect to Multi-User Connection Protocol servers. Set its
address in your YAML config and the agent can send MCP commands and read the
responses.

### OpenAPI & MCP Specs

Agentry can generate tools from an OpenAPI document or a simple MCP schema. Use
`tool.FromOpenAPI` or `tool.FromMCP` to load a spec and obtain a registry of
HTTP-backed tools. Example specs are provided in `examples/echo-openapi.yaml` and
`examples/ping-mcp.json`.

> **🪟 Windows users:** Agentry works out-of-the-box on Windows 10+ with PowerShell installed.

---

## 🧑‍💻 Try it Live

```bash
# 🏃‍♂️ One-off REPL (OpenAI key picked up from .env.local)
agentry dev               # type messages, see responses

# 🌐 HTTP + TS SDK
agentry serve --config examples/.agentry.yaml &

# In a new terminal, run the following from the ts-sdk directory:
cd ts-sdk
npm install  # (if you get dependency errors, use: npm install --legacy-peer-deps)
npm run build
npm test

# Make sure the agentry server is running, then:
node -e "const {invoke}=require('./dist/index.js');invoke('hi',{stream:false}).then(console.log)"
```

---

## 🦾 Full End-to-End Example (Two Terminals)

> **You must use two terminals for this demo.**
>
> - **Terminal 1:** Start the Agentry server from the project root.
> - **Terminal 2:** Run the TypeScript SDK example from the `ts-sdk` directory.

### 🖥️ Terminal 1: Start the Agentry server

**From the project root directory (`agentry`):**

```bash
agentry serve --config examples/.agentry.yaml
```

- This will start the server and take over the terminal. Leave it running.

### 🖥️ Terminal 2: Use the TypeScript SDK

**From the `ts-sdk` directory:**

If you are not already in the `ts-sdk` directory, run:

```bash
cd ts-sdk
```

Then, from inside `ts-sdk`, run each command one at a time:

```bash
npm install  # (if you get dependency errors, use: npm install --legacy-peer-deps)
npm run build
npm test
node -e "const {invoke}=require('./dist/index.js');invoke('hi',{stream:false,agentId:'default'}).then(console.log).catch(e=>console.error(e.message))"
```

- **Do not run `cd ts-sdk` if you are already in the `ts-sdk` directory.**
- All npm commands and the Node.js example must be run from inside `ts-sdk`.
- Make sure the server in Terminal 1 is running before running the Node.js command above.
- If you see a connection error, check that Terminal 1 is still running and listening on port 8080.

---

## 🛠️ Dev REPL Tricks

### 🤖 Multi-agent conversations

The `converse` command spawns multiple sub-agents that riff off one another. This was originally REPL-only, but the TUI now supports team chat via `--team`.

```bash
converse 3 Pick a favourite movie, just one, then discuss as a group.
```

The first number selects how many agents join the chat. Any remaining text becomes the opening message. If omitted, a generic greeting is used.

### 💾 Saving & Resuming

Add a `memory` entry to your `.agentry.yaml` to enable persistence. The value uses a URI scheme to select the backend:

```yaml
# SQLite database
memory: sqlite:mem.db

# JSON file
# memory: file:mem.json

# In-memory (ephemeral)
# memory: mem:

# Session TTL (optional)
store: path/to/db.sqlite
# automatically remove sessions after one week
session_ttl: 168h
```

Run the CLI with `--resume-id myrun` to load a snapshot before running and `--save-id myrun` to save state after each run. `--checkpoint-id myrun` continuously saves intermediate steps so sessions can be resumed.
Expired sessions are pruned automatically by the server based on `session_ttl`.

### 📚 Vector Store

Configure a vector backend for document retrieval:

```yaml
vector_store:
  type: qdrant
  url: http://localhost:6333
  collection: agentry
```

Supported types are `qdrant`, `faiss`, and the default in-memory store.

### ♻️ Reusing Roles

Role templates live under `templates/roles/`. Each YAML file defines an agent
name, prompt, and allowed tools:

```yaml
name: coder
prompt: |
  You are an expert software developer.
tools:
  - bash
  - patch
```

Reference templates from a flow using the `include` key:

```yaml
include:
  - templates/roles/coder.yaml

agents:
  coder:
    model: gpt-4o

tasks:
  - agent: coder
    input: build a CLI
```

The template's prompt and tools merge with the agent definition. Paths are
resolved relative to the flow file.

---

## ⚙️ Environment Configuration

Copy `.env.example` to `.env.local` and fill in `OPENAI_KEY` to enable real OpenAI calls. The file is loaded automatically on startup and during tests.

To run evaluation with the real model:

```bash
OPENAI_KEY=your-key agentry eval --config my.agentry.yaml
```

When the real model is active, the CLI uses `tests/openai_eval_suite.json` so the assertions match ChatGPT's typical response.

Evaluation results are printed to the console when using this mode.

If no key is present, the built-in mock model is used.

---

## 🧪 Testing & Development

Run all tests and start a REPL with one command:

```bash
make dev
```

This target executes Go and TypeScript tests, builds the CLI, and launches `agentry serve` using the example config. You can also run the steps manually:

```bash
go test ./...
cd ts-sdk && npm install && npm test
go install ./cmd/agentry
agentry dev
```

---
## 🧩 VS Code Extension

The `extensions/vscode-agentry` folder contains a small helper extension that streams output from a running server.

```bash
cd extensions/vscode-agentry
npm install
npm run build
```

Start the Agentry server with `agentry serve --config examples/.agentry.yaml` then run **Agentry: Open Panel** from VS Code to connect. Use **Agentry: Stop Stream** to end the session.


## 🔌 Plugin Registry

A sample registry file lives under `examples/registry/index.json`. Each entry lists a plugin
archive `url` and its expected `sha256` checksum.
Fetch a plugin with:

```bash
agentry plugin fetch examples/registry/index.json example
```

To contribute, add your plugin information to `index.json` and open a pull request.
See `examples/registry/README.md` for details.
>>>>>>> 9af9faf4
<|MERGE_RESOLUTION|>--- conflicted
+++ resolved
@@ -21,9 +21,6 @@
 | 🛠️ **SDK**           | JS/TS client (`@marcodenic/agentry`), supports streaming |
 | 📦 **Registry**     | [Plugin Registry](docs/registry/) |
 
-<<<<<<< HEAD
-See the [documentation](https://marcodenic.github.io/agentry/) for installation instructions, usage examples, and API details.
-=======
 ---
 
 ## 📦 Installation
@@ -389,5 +386,4 @@
 ```
 
 To contribute, add your plugin information to `index.json` and open a pull request.
-See `examples/registry/README.md` for details.
->>>>>>> 9af9faf4
+See `examples/registry/README.md` for details.