--- conflicted
+++ resolved
@@ -187,6 +187,7 @@
     type: builtin
   - name: agent # 🤖 delegate tasks to another agent
     type: builtin
+    # Runs a sub-agent with the provided `query` and returns its final answer
   - name: mcp # 🎮 connect to MCP servers
     type: builtin
   - name: lsp_diagnostics # 🩺 run language diagnostics (Go:gopls, TS:tsc, Py:pyright, Rust:cargo, JS:eslint)
@@ -213,14 +214,9 @@
     type: builtin
   - name: fileinfo # ℹ️ get comprehensive file information
     type: builtin
-<<<<<<< HEAD
   - name: view # 👀 enhanced file viewing with line numbers
     type: builtin
   - name: create # 📝 create new files with content
-=======
-    # Runs a sub-agent with the provided `query` and returns its final answer
-  - name: mcp # 🎮 connect to MCP servers
->>>>>>> bd4fb833
     type: builtin
 ```
 
