# Deploying Agentry

This directory contains Kubernetes manifests and a Helm chart for deploying Agentry workers.

The manifests under `k8s/` are raw YAML files that can be applied directly:

```bash
kubectl apply -f k8s/
```

The `helm/agentry` chart provides the same resources with configurable values for
queue address, autoscaler settings and storage:

```bash
helm install agentry helm/agentry
```

Adjust values by creating a YAML file and passing it with `-f`. See
`helm/agentry/values.yaml` for all available options.

<<<<<<< HEAD
Example configurations are available under `helm/examples/`:

```bash
helm install agentry helm/agentry -f helm/examples/minimal-values.yaml
```

`hpa-values.yaml` demonstrates enabling Kubernetes HPA.
=======
When enabled, the autoscaler monitors NATS queue lag and scales the
`agentry-worker` deployment accordingly.
>>>>>>> ffbb0333
<|MERGE_RESOLUTION|>--- conflicted
+++ resolved
@@ -18,7 +18,6 @@
 Adjust values by creating a YAML file and passing it with `-f`. See
 `helm/agentry/values.yaml` for all available options.
 
-<<<<<<< HEAD
 Example configurations are available under `helm/examples/`:
 
 ```bash
@@ -26,7 +25,6 @@
 ```
 
 `hpa-values.yaml` demonstrates enabling Kubernetes HPA.
-=======
+
 When enabled, the autoscaler monitors NATS queue lag and scales the
-`agentry-worker` deployment accordingly.
->>>>>>> ffbb0333
+`agentry-worker` deployment accordingly.