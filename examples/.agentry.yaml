--- conflicted
+++ resolved
@@ -47,12 +47,7 @@
     description: Run language diagnostics (gopls/tsc)
   - name: agent
     type: builtin
-<<<<<<< HEAD
-    description: Delegate tasks to another agent
-=======
-    description: Launch a search agent
-    # pass a `query` argument when invoking
->>>>>>> bd4fb833
+    description: Delegate tasks to another agent or launch a search agent
   - name: mcp
     type: builtin
     description: Connect to an MCP server
