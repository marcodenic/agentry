package tests

import (
	"context"
	"testing"

	"github.com/marcodenic/agentry/internal/core"
	"github.com/marcodenic/agentry/internal/memory"
	"github.com/marcodenic/agentry/internal/model"
	"github.com/marcodenic/agentry/internal/team"
	"github.com/marcodenic/agentry/internal/tool"
)

// Mock AI client that returns a tool call for "agent" tool with "coder" agent
type mockAgent0Client struct {
	callCount int
}

func (m *mockAgent0Client) Stream(ctx context.Context, msgs []model.ChatMessage, tools []model.ToolSpec) (<-chan model.StreamChunk, error) {
<<<<<<< HEAD
	out := make(chan model.StreamChunk, 2)
	go func() {
		defer close(out)
		m.callCount++

		if m.callCount == 1 {
			// First call - return a tool call to spawn a coder agent
			out <- model.StreamChunk{
				ContentDelta: "I'll spawn a coder agent to help you with this task.",
				ToolCalls: []model.ToolCall{
					{
						ID:        "call_123",
						Name:      "agent",
						Arguments: []byte(`{"agent": "coder", "input": "help with Python project"}`),
					},
				},
				Done: true,
			}
		} else {
			// After tool call, return final response
			out <- model.StreamChunk{
				ContentDelta: "I've successfully delegated the Python project task to a coder agent. The coder agent will help you with your Python development needs.",
				Done:         true,
			}
		}
	}()
	return out, nil
=======
	ch := make(chan model.StreamChunk, 1)
	go func() {
		defer close(ch)
		m.callCount++
		if m.callCount == 1 {
			ch <- model.StreamChunk{
				ContentDelta: "I'll spawn a coder agent to help you with this task.",
				ToolCalls:    []model.ToolCall{{ID: "call_123", Name: "agent", Arguments: []byte(`{"agent": "coder", "input": "help with Python project"}`)}},
				Done:         true,
			}
			return
		}
		ch <- model.StreamChunk{ContentDelta: "I've successfully delegated the Python project task to a coder agent. The coder agent will help you with your Python development needs.", Done: true}
	}()
	return ch, nil
>>>>>>> 79bcaed7
}

func TestAgent0DebugOutput(t *testing.T) {
	// Create Agent 0 with the actual prompt from agent_0.yaml
	agent0Prompt := `You are Agent 0, the system orchestrator in a multi-agent environment. Your primary job is
  to analyse user requests and either act directly or delegate work to specialised agents.

  ## Core Responsibilities
  1. **Natural Language Analysis** – Understand each request and determine scope and complexity.
  2. **Agent Management** – Spawn and coordinate sub‑agents when tasks require special skills.
  3. **Team Orchestration** – Create teams for complex workflows and keep them aligned.
  4. **Task Delegation** – Use the ` + "`agent`" + ` tool to assign work to other agents.
  5. **Direct Assistance** – Handle simple questions yourself using available tools.

  ## Decision Framework
  - **Simple tasks** – Handle yourself.
  - **Specialised tasks** – Delegate to the appropriate agent (` + "`coder`" + `, ` + "`researcher`" + `, etc.).
  - **Complex projects** – Form a team and coordinate execution.
  - **Parallel work** – Spawn multiple agents to run at the same time when tasks are independent.

  ## Available Tools for Orchestration
  - ` + "`agent`" + ` – Delegate tasks. Usage example: {"agent": "agent_name", "input": "task"}
  - Standard tools – ls, view, write, edit, bash, fetch, etc.

  ## Agent Types You Can Spawn
  - **coder** – Software development
  - **researcher** – Information gathering
  - **analyst** – Data analysis
  - **writer** – Documentation and content
  - **planner** – Project planning
  - **tester** – Quality assurance
  - **devops** – Deployment and automation

  ## Behavioural Guidelines
  - **Be proactive** – Spawn agents without asking when needed.
  - **Think step-by-step** – Break large tasks into smaller pieces.
  - **Delegate wisely** – Match tasks to the right agent.
  - **Stay coordinated** – Track progress of sub‑agents and keep them focused.
  - **Be efficient** – Use parallel execution for independent tasks.

  Remember: users expect you to manage the entire system efficiently. Do not over‑explain your decisions – execute the optimal strategy.`

	// Create agent with mock client
	mockClient := &mockAgent0Client{}
	ag := core.New(mockClient, "mock", tool.DefaultRegistry(), memory.NewInMemory(), memory.NewInMemoryVector(), nil)
	ag.Prompt = agent0Prompt

	// Create a team context so the agent tool can work
	tm, err := team.NewTeam(ag, 1, "test")
	if err != nil {
		t.Fatalf("Failed to create team: %v", err)
	}

	// Register the agent tool to enable delegation
	tm.RegisterAgentTool(ag.Tools)

	ctx := team.WithContext(context.Background(), tm)

	// Test request that should trigger Agent 0 to spawn a coder
	input := "I need help with a Python project"

	output, err := ag.Run(ctx, input)
	if err != nil {
		t.Fatalf("Agent run failed: %v", err)
	}

	t.Logf("Agent 0 output: %s", output)

	// The output should contain our debug information
	if output == "" {
		t.Fatal("No output received from Agent 0")
	}
}<|MERGE_RESOLUTION|>--- conflicted
+++ resolved
@@ -17,35 +17,6 @@
 }
 
 func (m *mockAgent0Client) Stream(ctx context.Context, msgs []model.ChatMessage, tools []model.ToolSpec) (<-chan model.StreamChunk, error) {
-<<<<<<< HEAD
-	out := make(chan model.StreamChunk, 2)
-	go func() {
-		defer close(out)
-		m.callCount++
-
-		if m.callCount == 1 {
-			// First call - return a tool call to spawn a coder agent
-			out <- model.StreamChunk{
-				ContentDelta: "I'll spawn a coder agent to help you with this task.",
-				ToolCalls: []model.ToolCall{
-					{
-						ID:        "call_123",
-						Name:      "agent",
-						Arguments: []byte(`{"agent": "coder", "input": "help with Python project"}`),
-					},
-				},
-				Done: true,
-			}
-		} else {
-			// After tool call, return final response
-			out <- model.StreamChunk{
-				ContentDelta: "I've successfully delegated the Python project task to a coder agent. The coder agent will help you with your Python development needs.",
-				Done:         true,
-			}
-		}
-	}()
-	return out, nil
-=======
 	ch := make(chan model.StreamChunk, 1)
 	go func() {
 		defer close(ch)
@@ -61,7 +32,6 @@
 		ch <- model.StreamChunk{ContentDelta: "I've successfully delegated the Python project task to a coder agent. The coder agent will help you with your Python development needs.", Done: true}
 	}()
 	return ch, nil
->>>>>>> 79bcaed7
 }
 
 func TestAgent0DebugOutput(t *testing.T) {
