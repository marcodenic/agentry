--- conflicted
+++ resolved
@@ -15,22 +15,10 @@
 type staticClient struct{ out string }
 
 func (s staticClient) Stream(ctx context.Context, msgs []model.ChatMessage, tools []model.ToolSpec) (<-chan model.StreamChunk, error) {
-<<<<<<< HEAD
-	out := make(chan model.StreamChunk, 1)
-	go func() {
-		defer close(out)
-		out <- model.StreamChunk{
-			ContentDelta: s.out,
-			Done:         true,
-		}
-	}()
-	return out, nil
-=======
 	ch := make(chan model.StreamChunk, 1)
 	ch <- model.StreamChunk{ContentDelta: s.out, Done: true}
 	close(ch)
 	return ch, nil
->>>>>>> 79bcaed7
 }
 
 func newTestTeam(t *testing.T, reply string) (*team.Team, tool.Registry) {
