package tests

import (
	"context"
	"errors"
	"testing"

	"github.com/marcodenic/agentry/internal/core"
	"github.com/marcodenic/agentry/internal/memory"
	"github.com/marcodenic/agentry/internal/model"
)

// simpleClient is a minimal model.Client for testing.
type simpleClient struct {
	out string
	err error
}

func (s *simpleClient) Stream(ctx context.Context, msgs []model.ChatMessage, tools []model.ToolSpec) (<-chan model.StreamChunk, error) {
<<<<<<< HEAD
	out := make(chan model.StreamChunk, 1)
	go func() {
		defer close(out)
		if s.err != nil {
			out <- model.StreamChunk{
				Err:  s.err,
				Done: true,
			}
		} else {
			out <- model.StreamChunk{
				ContentDelta: s.out,
				Done:         true,
			}
		}
	}()
	return out, nil
=======
	ch := make(chan model.StreamChunk, 1)
	go func() {
		defer close(ch)
		if s.err != nil {
			ch <- model.StreamChunk{Err: s.err}
			return
		}
		ch <- model.StreamChunk{ContentDelta: s.out, Done: true}
	}()
	return ch, nil
>>>>>>> 79bcaed7
}

func newAgent(out string, err error) *core.Agent {
	c := &simpleClient{out: out, err: err}
	return core.New(c, "mock", nil, memory.NewInMemory(), memory.NewInMemoryVector(), nil)
}

func TestRunParallelAggregatesErrors(t *testing.T) {
	ctx := context.Background()
	errBoom := errors.New("boom")
	ag1 := newAgent("ok", nil)
	ag2 := newAgent("", errBoom)

	out, err := core.RunParallel(ctx, []*core.Agent{ag1, ag2}, []string{"a", "b"})
	if err == nil {
		t.Fatal("expected error")
	}
	if !errors.Is(err, errBoom) {
		t.Fatalf("expected aggregated error to contain original; got %v", err)
	}
	if out[0] != "ok" || out[1] != "" {
		t.Fatalf("unexpected outputs: %#v", out)
	}
}

func TestRunParallelMultipleErrors(t *testing.T) {
	ctx := context.Background()
	err1 := errors.New("fail1")
	err2 := errors.New("fail2")
	ag1 := newAgent("", err1)
	ag2 := newAgent("", err2)

	_, err := core.RunParallel(ctx, []*core.Agent{ag1, ag2}, []string{"x", "y"})
	if err == nil {
		t.Fatal("expected error")
	}
	if !errors.Is(err, err1) || !errors.Is(err, err2) {
		t.Fatalf("expected both errors aggregated, got: %v", err)
	}
}<|MERGE_RESOLUTION|>--- conflicted
+++ resolved
@@ -17,24 +17,6 @@
 }
 
 func (s *simpleClient) Stream(ctx context.Context, msgs []model.ChatMessage, tools []model.ToolSpec) (<-chan model.StreamChunk, error) {
-<<<<<<< HEAD
-	out := make(chan model.StreamChunk, 1)
-	go func() {
-		defer close(out)
-		if s.err != nil {
-			out <- model.StreamChunk{
-				Err:  s.err,
-				Done: true,
-			}
-		} else {
-			out <- model.StreamChunk{
-				ContentDelta: s.out,
-				Done:         true,
-			}
-		}
-	}()
-	return out, nil
-=======
 	ch := make(chan model.StreamChunk, 1)
 	go func() {
 		defer close(ch)
@@ -45,7 +27,6 @@
 		ch <- model.StreamChunk{ContentDelta: s.out, Done: true}
 	}()
 	return ch, nil
->>>>>>> 79bcaed7
 }
 
 func newAgent(out string, err error) *core.Agent {
