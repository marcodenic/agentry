--- conflicted
+++ resolved
@@ -16,25 +16,6 @@
 	}
 	c := model.NewOpenAI(key, "gpt-4o")
 	msgs := []model.ChatMessage{{Role: "user", Content: "Hello"}}
-<<<<<<< HEAD
-	streamCh, err := c.Stream(context.Background(), msgs, nil)
-	if err != nil {
-		t.Fatal(err)
-	}
-	
-	var content string
-	for chunk := range streamCh {
-		if chunk.Err != nil {
-			t.Fatal(chunk.Err)
-		}
-		content += chunk.ContentDelta
-		if chunk.Done {
-			break
-		}
-	}
-	
-	if content == "" {
-=======
 	stream, err := c.Stream(context.Background(), msgs, nil)
 	if err != nil {
 		t.Fatal(err)
@@ -47,7 +28,6 @@
 		sb.WriteString(chunk.ContentDelta)
 	}
 	if sb.Len() == 0 {
->>>>>>> 79bcaed7
 		t.Errorf("empty response")
 	}
 }