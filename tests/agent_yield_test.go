--- conflicted
+++ resolved
@@ -27,11 +27,7 @@
 func TestAgentRunYields(t *testing.T) {
 	route := router.Rules{{Name: "mock", IfContains: []string{""}, Client: loopMock{}}}
 	cw := &captureWriter{}
-<<<<<<< HEAD
-    ag := core.New(route, tool.DefaultRegistry(), memory.NewInMemory(), nil, memory.NewInMemoryVector(), cw)
-=======
 	ag := core.New(route, tool.DefaultRegistry(), memory.NewInMemory(), nil, memory.NewInMemoryVector(), cw)
->>>>>>> 269e6743
 
 	out, err := ag.Run(context.Background(), "start")
 	if err != nil {
