package server

import (
	"encoding/json"
	"net/http"
	"os"

	"github.com/google/uuid"
	"github.com/marcodenic/agentry/internal/core"
	"github.com/marcodenic/agentry/internal/trace"
	"github.com/marcodenic/agentry/internal/taskqueue"
	"github.com/marcodenic/agentry/ui"

	"github.com/prometheus/client_golang/prometheus/promhttp"
)

func Handler(agents map[string]*core.Agent, metrics bool, saveID, resumeID string) http.Handler {
	mux := http.NewServeMux()
	if metrics {
		mux.Handle("/metrics", promhttp.Handler())
	}
	mux.Handle("/", http.FileServer(http.FS(ui.WebUI)))
<<<<<<< HEAD

	// NATS queue setup (URL/subject could be from config/env)
	q, err := taskqueue.NewQueue(natsURL(), "agentry.tasks")
	if err != nil {
		panic("NATS unavailable: " + err.Error())
	}

=======
	mux.HandleFunc("/spawn", func(w http.ResponseWriter, r *http.Request) {
		var in struct {
			Template string `json:"template"`
		}
		_ = json.NewDecoder(r.Body).Decode(&in)
		if in.Template == "" {
			in.Template = "default"
		}
		base := agents[in.Template]
		if base == nil {
			http.Error(w, "unknown template", http.StatusBadRequest)
			return
		}
		ag := base.Spawn()
		id := uuid.New().String()
		ag.ID = uuid.MustParse(id)
		agents[id] = ag
		_ = json.NewEncoder(w).Encode(map[string]string{"agent_id": id})
	})
	mux.HandleFunc("/kill", func(w http.ResponseWriter, r *http.Request) {
		var in struct {
			AgentID string `json:"agent_id"`
		}
		if err := json.NewDecoder(r.Body).Decode(&in); err != nil {
			http.Error(w, "bad json", http.StatusBadRequest)
			return
		}
		ag := agents[in.AgentID]
		if ag == nil {
			http.Error(w, "unknown agent", http.StatusBadRequest)
			return
		}
		_ = ag.SaveState(r.Context(), in.AgentID)
		delete(agents, in.AgentID)
		_ = json.NewEncoder(w).Encode(map[string]any{"ok": true})
	})
>>>>>>> 706cd58c
	mux.HandleFunc("/invoke", func(w http.ResponseWriter, r *http.Request) {
		var in struct {
			AgentID string `json:"agent_id"`
			Input   string `json:"input"`
			Stream  bool   `json:"stream"`
		}
		if err := json.NewDecoder(r.Body).Decode(&in); err != nil {
			http.Error(w, "bad json", http.StatusBadRequest)
			return
		}
		ag := agents[in.AgentID]
		if ag == nil {
			http.Error(w, "unknown agent", http.StatusBadRequest)
			return
		}
<<<<<<< HEAD
		// Publish to NATS instead of running synchronously
		task := taskqueue.Task{
			Type: "invoke",
			Payload: map[string]any{
				"agent_id": in.AgentID,
				"input":    in.Input,
				"stream":   in.Stream,
			},
		}
		if err := q.Publish(r.Context(), task); err != nil {
			http.Error(w, "queue error", 500)
			return
		}
		w.WriteHeader(http.StatusAccepted)
		_ = json.NewEncoder(w).Encode(map[string]any{"status": "queued"})
=======
		if in.AgentID == "default" {
			ag = ag.Spawn()
		} else {
			_ = ag.Resume(r.Context())
		}
		if in.Stream {
			w.Header().Set("Content-Type", "text/event-stream")
			w.Header().Set("Cache-Control", "no-cache")
			cw := trace.NewCollector(trace.NewSSE(w))
			ag.Tracer = cw
			if fl, ok := w.(http.Flusher); ok {
				fl.Flush()
			}
			if _, err := ag.Run(r.Context(), in.Input); err != nil {
				http.Error(w, err.Error(), 500)
				return
			}
			sum := trace.Analyze(in.Input, cw.Events())
			cw.Write(r.Context(), trace.Event{Type: trace.EventSummary, AgentID: ag.ID.String(), Data: sum, Timestamp: trace.Now()})
			return
		}
		if in.AgentID == "default" && resumeID != "" {
			_ = ag.LoadState(r.Context(), resumeID)
		}
		cw := trace.NewCollector(nil)
		ag.Tracer = cw
		out, err := ag.Run(r.Context(), in.Input)
		if err != nil {
			http.Error(w, err.Error(), 500)
			return
		}
		if in.AgentID == "default" && saveID != "" {
			_ = ag.SaveState(r.Context(), saveID)
		}
		sum := trace.Analyze(in.Input, cw.Events())
		_ = json.NewEncoder(w).Encode(map[string]any{"output": out, "summary": sum})
>>>>>>> 706cd58c
	})

	// Optionally, add /spawn similarly if needed

	return mux
}

// natsURL returns the NATS server URL (could be env/config driven)
func natsURL() string {
	if u := os.Getenv("NATS_URL"); u != "" {
		return u
	}
	return nats.DefaultURL
}

func Serve(agents map[string]*core.Agent, metrics bool, saveID, resumeID string) error {
	return http.ListenAndServe(":8080", Handler(agents, metrics, saveID, resumeID))
}<|MERGE_RESOLUTION|>--- conflicted
+++ resolved
@@ -7,7 +7,6 @@
 
 	"github.com/google/uuid"
 	"github.com/marcodenic/agentry/internal/core"
-	"github.com/marcodenic/agentry/internal/trace"
 	"github.com/marcodenic/agentry/internal/taskqueue"
 	"github.com/marcodenic/agentry/ui"
 
@@ -20,7 +19,6 @@
 		mux.Handle("/metrics", promhttp.Handler())
 	}
 	mux.Handle("/", http.FileServer(http.FS(ui.WebUI)))
-<<<<<<< HEAD
 
 	// NATS queue setup (URL/subject could be from config/env)
 	q, err := taskqueue.NewQueue(natsURL(), "agentry.tasks")
@@ -28,7 +26,6 @@
 		panic("NATS unavailable: " + err.Error())
 	}
 
-=======
 	mux.HandleFunc("/spawn", func(w http.ResponseWriter, r *http.Request) {
 		var in struct {
 			Template string `json:"template"`
@@ -65,7 +62,6 @@
 		delete(agents, in.AgentID)
 		_ = json.NewEncoder(w).Encode(map[string]any{"ok": true})
 	})
->>>>>>> 706cd58c
 	mux.HandleFunc("/invoke", func(w http.ResponseWriter, r *http.Request) {
 		var in struct {
 			AgentID string `json:"agent_id"`
@@ -81,7 +77,6 @@
 			http.Error(w, "unknown agent", http.StatusBadRequest)
 			return
 		}
-<<<<<<< HEAD
 		// Publish to NATS instead of running synchronously
 		task := taskqueue.Task{
 			Type: "invoke",
@@ -97,48 +92,7 @@
 		}
 		w.WriteHeader(http.StatusAccepted)
 		_ = json.NewEncoder(w).Encode(map[string]any{"status": "queued"})
-=======
-		if in.AgentID == "default" {
-			ag = ag.Spawn()
-		} else {
-			_ = ag.Resume(r.Context())
-		}
-		if in.Stream {
-			w.Header().Set("Content-Type", "text/event-stream")
-			w.Header().Set("Cache-Control", "no-cache")
-			cw := trace.NewCollector(trace.NewSSE(w))
-			ag.Tracer = cw
-			if fl, ok := w.(http.Flusher); ok {
-				fl.Flush()
-			}
-			if _, err := ag.Run(r.Context(), in.Input); err != nil {
-				http.Error(w, err.Error(), 500)
-				return
-			}
-			sum := trace.Analyze(in.Input, cw.Events())
-			cw.Write(r.Context(), trace.Event{Type: trace.EventSummary, AgentID: ag.ID.String(), Data: sum, Timestamp: trace.Now()})
-			return
-		}
-		if in.AgentID == "default" && resumeID != "" {
-			_ = ag.LoadState(r.Context(), resumeID)
-		}
-		cw := trace.NewCollector(nil)
-		ag.Tracer = cw
-		out, err := ag.Run(r.Context(), in.Input)
-		if err != nil {
-			http.Error(w, err.Error(), 500)
-			return
-		}
-		if in.AgentID == "default" && saveID != "" {
-			_ = ag.SaveState(r.Context(), saveID)
-		}
-		sum := trace.Analyze(in.Input, cw.Events())
-		_ = json.NewEncoder(w).Encode(map[string]any{"output": out, "summary": sum})
->>>>>>> 706cd58c
 	})
-
-	// Optionally, add /spawn similarly if needed
-
 	return mux
 }
 
@@ -147,7 +101,7 @@
 	if u := os.Getenv("NATS_URL"); u != "" {
 		return u
 	}
-	return nats.DefaultURL
+	return "nats://localhost:4222"
 }
 
 func Serve(agents map[string]*core.Agent, metrics bool, saveID, resumeID string) error {
