--- conflicted
+++ resolved
@@ -1,18 +1,11 @@
 package server
 
 import (
-<<<<<<< HEAD
-        "encoding/json"
-        "net/http"
-        "os"
-        "sort"
-        "time"
-=======
 	"encoding/json"
 	"net/http"
 	"os"
 	"sort"
->>>>>>> 4bed81b5
+	"time"
 
 	"github.com/google/uuid"
 	"github.com/marcodenic/agentry/internal/core"
@@ -20,11 +13,9 @@
 	"github.com/marcodenic/agentry/internal/taskqueue"
 	"github.com/marcodenic/agentry/internal/trace"
 	"github.com/marcodenic/agentry/ui"
-
-        "github.com/prometheus/client_golang/prometheus"
-        "github.com/prometheus/client_golang/prometheus/promauto"
-        "github.com/prometheus/client_golang/prometheus/promhttp"
-        dto "github.com/prometheus/client_model/go"
+	"github.com/prometheus/client_golang/prometheus"
+	"github.com/prometheus/client_golang/prometheus/promauto"
+	"github.com/prometheus/client_golang/prometheus/promhttp"
 )
 
 var (
@@ -44,43 +35,36 @@
 )
 
 func instrument(path string, h http.Handler) http.Handler {
-<<<<<<< HEAD
-        return http.HandlerFunc(func(w http.ResponseWriter, r *http.Request) {
-                start := time.Now()
-                h.ServeHTTP(w, r)
-                httpRequests.WithLabelValues(path).Inc()
-                httpDuration.WithLabelValues(path).Observe(time.Since(start).Seconds())
-        })
+	return http.HandlerFunc(func(w http.ResponseWriter, r *http.Request) {
+		start := time.Now()
+		h.ServeHTTP(w, r)
+		httpRequests.WithLabelValues(path).Inc()
+		httpDuration.WithLabelValues(path).Observe(time.Since(start).Seconds())
+	})
 }
 
 func metricMap(name string) map[string]float64 {
-       out := map[string]float64{}
-       mfs, _ := prometheus.DefaultGatherer.Gather()
-       for _, mf := range mfs {
-               if mf.GetName() != name {
-                       continue
-               }
-               for _, m := range mf.GetMetric() {
-                       var agent string
-                       for _, l := range m.GetLabel() {
-                               if l.GetName() == "agent" {
-                                       agent = l.GetValue()
-                               }
-                       }
-                       if m.Counter != nil {
-                               out[agent] = m.GetCounter().GetValue()
-                       } else if m.Gauge != nil {
-                               out[agent] = m.GetGauge().GetValue()
-                       }
-               }
-       }
-       return out
-=======
-	counter := httpRequests.MustCurryWith(prometheus.Labels{"path": path})
-	duration := httpDuration.MustCurryWith(prometheus.Labels{"path": path})
-	return promhttp.InstrumentHandlerDuration(duration,
-		promhttp.InstrumentHandlerCounter(counter, h))
->>>>>>> 4bed81b5
+	out := map[string]float64{}
+	mfs, _ := prometheus.DefaultGatherer.Gather()
+	for _, mf := range mfs {
+		if mf.GetName() != name {
+			continue
+		}
+		for _, m := range mf.GetMetric() {
+			var agent string
+			for _, l := range m.GetLabel() {
+				if l.GetName() == "agent" {
+					agent = l.GetValue()
+				}
+			}
+			if m.Counter != nil {
+				out[agent] = m.GetCounter().GetValue()
+			} else if m.Gauge != nil {
+				out[agent] = m.GetGauge().GetValue()
+			}
+		}
+	}
+	return out
 }
 
 func Handler(agents map[string]*core.Agent, metrics bool, saveID, resumeID string, ap policy.Approver) http.Handler {
@@ -151,29 +135,19 @@
 			http.Error(w, "unknown template", http.StatusBadRequest)
 			return
 		}
-<<<<<<< HEAD
-               ag := base.Spawn()
-               id := uuid.New().String()
-               ag.ID = uuid.MustParse(id)
-               agents[id] = ag
-               agentUp.WithLabelValues(id).Set(1)
-               _ = json.NewEncoder(w).Encode(map[string]string{"agent_id": id})
-       })
-       register("/kill", func(w http.ResponseWriter, r *http.Request) {
-               var in struct {
-                       AgentID string `json:"agent_id"`
-=======
 		ag := base.Spawn()
 		ag.Tools = policy.WrapTools(ag.Tools, ap)
 		id := uuid.New().String()
 		ag.ID = uuid.MustParse(id)
 		agents[id] = ag
+		if metrics {
+			agentUp.WithLabelValues(id).Set(1)
+		}
 		_ = json.NewEncoder(w).Encode(map[string]string{"agent_id": id})
 	})
 	register("/kill", func(w http.ResponseWriter, r *http.Request) {
 		var in struct {
 			AgentID string `json:"agent_id"`
->>>>>>> 4bed81b5
 		}
 		if err := json.NewDecoder(r.Body).Decode(&in); err != nil {
 			http.Error(w, "bad json", http.StatusBadRequest)
@@ -184,11 +158,13 @@
 			http.Error(w, "unknown agent", http.StatusBadRequest)
 			return
 		}
-               _ = ag.SaveState(r.Context(), in.AgentID)
-               delete(agents, in.AgentID)
-               agentUp.WithLabelValues(in.AgentID).Set(0)
-               _ = json.NewEncoder(w).Encode(map[string]any{"ok": true})
-       })
+		_ = ag.SaveState(r.Context(), in.AgentID)
+		delete(agents, in.AgentID)
+		if metrics {
+			agentUp.WithLabelValues(in.AgentID).Set(0)
+		}
+		_ = json.NewEncoder(w).Encode(map[string]any{"ok": true})
+	})
 	register("/invoke", func(w http.ResponseWriter, r *http.Request) {
 		var in struct {
 			AgentID string `json:"agent_id"`
