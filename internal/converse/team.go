--- conflicted
+++ resolved
@@ -9,11 +9,6 @@
 	"github.com/marcodenic/agentry/internal/memory"
 	"github.com/marcodenic/agentry/internal/model"
 	"github.com/marcodenic/agentry/internal/router"
-<<<<<<< HEAD
-	"github.com/marcodenic/agentry/internal/team"
-=======
-	"github.com/marcodenic/agentry/internal/teamctx"
->>>>>>> 10185280
 )
 
 // Team manages a multi-agent conversation step by step.
@@ -74,9 +69,8 @@
 	return idx, out, nil
 }
 
-<<<<<<< HEAD
 // ErrUnknownAgent is returned when Call is invoked with a name that doesn't exist.
-var ErrUnknownAgent = team.ErrUnknownAgent
+var ErrUnknownAgent = errors.New("unknown agent")
 
 // Call runs the named agent with the provided input.
 func (t *Team) Call(ctx context.Context, name, input string) (string, error) {
@@ -86,14 +80,4 @@
 		}
 	}
 	return "", fmt.Errorf("%w: %s", ErrUnknownAgent, name)
-=======
-// Call returns the result of invoking the agent tool using the team from the context.
-func (t *Team) Call(ctx context.Context, query string) (string, error) {
-	team, ok := ctx.Value(teamctx.Key{}).(*Team)
-	if !ok || team == nil {
-		return "", errors.New("team not found in context")
-	}
-	_ = team // retrieved but currently unused
-	return "agent searched: " + query, nil
->>>>>>> 10185280
 }