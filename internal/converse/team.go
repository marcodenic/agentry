--- conflicted
+++ resolved
@@ -86,26 +86,15 @@
 	return idx, out, nil
 }
 
-<<<<<<< HEAD
+// ErrUnknownAgent is returned when Call is invoked with a name that doesn't exist.
+var ErrUnknownAgent = errors.New("unknown agent")
+
 // Call runs the named agent with the provided input once.
 func (t *Team) Call(ctx context.Context, name, input string) (string, error) {
 	ag, ok := t.agentsByName[name]
 	if !ok {
-		return "", fmt.Errorf("unknown agent: %s", name)
+		return "", fmt.Errorf("%w: %s", ErrUnknownAgent, name)
 	}
 	ctx = contextWithTeam(ctx, t)
 	return runAgent(ctx, ag, input, name, t.names)
-=======
-// ErrUnknownAgent is returned when Call is invoked with a name that doesn't exist.
-var ErrUnknownAgent = errors.New("unknown agent")
-
-// Call runs the named agent with the provided input.
-func (t *Team) Call(ctx context.Context, name, input string) (string, error) {
-	for i, n := range t.names {
-		if n == name {
-			return t.agents[i].Run(ctx, input)
-		}
-	}
-	return "", fmt.Errorf("%w: %s", ErrUnknownAgent, name)
->>>>>>> 3387989e
 }