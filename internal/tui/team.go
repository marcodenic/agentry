--- conflicted
+++ resolved
@@ -27,18 +27,14 @@
 type TeamModel struct {
 	team     *converse.Team
 	vps      []viewport.Model
-<<<<<<< HEAD
 	spinners []spinner.Model
 	bars     []progress.Model
 	tokens   []int
 	running  []bool
 	turn     int
 	history  []string
-=======
-	history  []string
 	statuses []AgentStatus
 	roles    []string
->>>>>>> add2fba9
 	focus    int
 	paused   bool
 	width    int
@@ -59,24 +55,17 @@
 	sp := make([]spinner.Model, n)
 	bars := make([]progress.Model, n)
 	hist := make([]string, n)
-<<<<<<< HEAD
 	tokens := make([]int, n)
 	running := make([]bool, n)
-=======
 	status := make([]AgentStatus, n)
 	roles := t.Names()
->>>>>>> add2fba9
 	for i := range vps {
 		vps[i] = viewport.New(0, 0)
 		sp[i] = spinner.New(spinner.WithSpinner(spinner.Line))
 		sp[i].Style = lipgloss.NewStyle().Foreground(lipgloss.Color(th.AIBarColor))
 		bars[i] = progress.New(progress.WithDefaultGradient())
 	}
-<<<<<<< HEAD
-	return TeamModel{team: t, vps: vps, spinners: sp, bars: bars, history: hist, tokens: tokens, running: running, theme: th, keys: th.Keybinds}, nil
-=======
-	return TeamModel{team: t, vps: vps, history: hist, statuses: status, roles: roles, theme: th, keys: th.Keybinds}, nil
->>>>>>> add2fba9
+	return TeamModel{team: t, vps: vps, spinners: sp, bars: bars, history: hist, tokens: tokens, running: running, statuses: status, roles: roles, theme: th, keys: th.Keybinds}, nil
 }
 
 func (m TeamModel) Init() tea.Cmd {
@@ -125,6 +114,7 @@
 		}
 	case startMsg:
 		m.running[msg.idx] = true
+		m.statuses[msg.idx] = StatusRunning
 		cmds = append(cmds, m.spinners[msg.idx].Tick)
 	case spinner.TickMsg:
 		for i := range m.spinners {
@@ -132,12 +122,13 @@
 			m.spinners[i], c = m.spinners[i].Update(msg)
 			if m.running[i] {
 				cmds = append(cmds, c)
-			}
-		}
+			}		}
 	case progress.FrameMsg:
 		for i := range m.bars {
 			var c tea.Cmd
-			m.bars[i], c = m.bars[i].Update(msg)
+			var newModel tea.Model
+			newModel, c = m.bars[i].Update(msg)
+			m.bars[i] = newModel.(progress.Model)
 			if m.running[i] {
 				cmds = append(cmds, c)
 			}
@@ -146,13 +137,10 @@
 		m.history[msg.idx] += msg.text + "\n"
 		m.vps[msg.idx].SetContent(lipgloss.NewStyle().Width(m.vps[msg.idx].Width).Render(m.history[msg.idx]))
 		m.vps[msg.idx].GotoBottom()
-<<<<<<< HEAD
 		m.running[msg.idx] = false
 		m.tokens[msg.idx] += len([]rune(msg.text))
+		m.statuses[msg.idx] = StatusIdle
 		cmds = append(cmds, m.bars[msg.idx].SetPercent(float64(m.tokens[msg.idx])/1000))
-=======
-		m.statuses[msg.idx] = StatusIdle
->>>>>>> add2fba9
 		if !m.paused {
 			cmds = append(cmds, m.stepCmd())
 		}
