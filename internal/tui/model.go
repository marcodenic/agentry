package tui

import (
	"bufio"
	"bytes"
	"context"
	"encoding/json"
	"fmt"
	"io"
	"os"
	"strconv"
	"strings"
	"time"
	"github.com/charmbracelet/bubbles/list"
	"github.com/charmbracelet/bubbles/key"
	"github.com/charmbracelet/bubbles/spinner"
	"github.com/charmbracelet/bubbles/textinput"
	"github.com/charmbracelet/bubbles/viewport"
	tea "github.com/charmbracelet/bubbletea"
	"github.com/charmbracelet/lipgloss"

	"github.com/google/uuid"
	"github.com/marcodenic/agentry/internal/converse"
	"github.com/marcodenic/agentry/internal/core"
	"github.com/marcodenic/agentry/internal/teamctx"
	"github.com/marcodenic/agentry/internal/trace"
)

// Model is the root TUI model.
type Model struct {
	agents []*core.Agent
	infos  map[uuid.UUID]*AgentInfo
	order  []uuid.UUID
	active uuid.UUID

	team *converse.Team

	vp    viewport.Model
	input textinput.Model
	tools list.Model

	cwd string

	activeTab int
	width     int
	height    int

	err error

	theme Theme
	keys  Keybinds
}

type AgentStatus int

const (
	StatusIdle AgentStatus = iota
	StatusRunning
	StatusError
	StatusStopped
)

type AgentInfo struct {
	Agent       *core.Agent
	History     string
	Status      AgentStatus
	CurrentTool string
	TokenCount  int
	ModelName   string
	Scanner     *bufio.Scanner
	Cancel      context.CancelFunc
	Spinner     spinner.Model
	Name        string
}

// New creates a new TUI model bound to an Agent.
func New(ag *core.Agent) Model {
	th := LoadTheme()
	items := []list.Item{}
	for name, tl := range ag.Tools {
		items = append(items, listItem{name: name, desc: tl.Description()})
	}
	l := list.New(items, listItemDelegate{}, 0, 0)
	l.SetShowStatusBar(false)
	l.SetFilteringEnabled(false)
	l.Title = "Tools"
	l.SetShowHelp(false) // Hide help bar with navigation hints
	// Assign custom keymap to disable navigation keys
	l.KeyMap.CursorUp = NoNavKeyMap.CursorUp
	l.KeyMap.CursorDown = NoNavKeyMap.CursorDown
	l.KeyMap.PrevPage = NoNavKeyMap.PrevPage
	l.KeyMap.NextPage = NoNavKeyMap.NextPage
	l.KeyMap.GoToStart = NoNavKeyMap.GoToStart
	l.KeyMap.GoToEnd = NoNavKeyMap.GoToEnd
	l.KeyMap.Filter = NoNavKeyMap.Filter
	l.KeyMap.ClearFilter = NoNavKeyMap.ClearFilter
	l.KeyMap.CancelWhileFiltering = NoNavKeyMap.CancelWhileFiltering
	l.KeyMap.AcceptWhileFiltering = NoNavKeyMap.AcceptWhileFiltering
	l.KeyMap.ShowFullHelp = NoNavKeyMap.ShowFullHelp
	l.KeyMap.CloseFullHelp = NoNavKeyMap.CloseFullHelp
	l.KeyMap.Quit = NoNavKeyMap.Quit
	l.KeyMap.ForceQuit = NoNavKeyMap.ForceQuit

	ti := textinput.New()
	ti.Placeholder = "Message"
	ti.Focus()

	vp := viewport.New(0, 0)
	cwd, _ := os.Getwd()

	info := &AgentInfo{Agent: ag, Status: StatusIdle, Spinner: spinner.New(), Name: "master"}
	infos := map[uuid.UUID]*AgentInfo{ag.ID: info}

	tm, err := converse.NewTeam(ag, 1, "")
	if err != nil {
		tm = &converse.Team{}
	}

	m := Model{
		agents: []*core.Agent{ag},
		infos:  infos,
		order:  []uuid.UUID{ag.ID},
		active: ag.ID,
		team:   tm,
		vp:     vp,
		input:  ti,
		tools:  l,
		cwd:    cwd,
		theme:  th,
		keys:   th.Keybinds,
	}
	return m
}

type listItem struct{ name, desc string }

func (l listItem) Title() string       { return l.name }
func (l listItem) Description() string { return l.desc }
func (l listItem) FilterValue() string { return l.name }

type listItemDelegate struct{}

func (d listItemDelegate) Height() int                               { return 1 }
func (d listItemDelegate) Spacing() int                              { return 0 }
func (d listItemDelegate) Update(msg tea.Msg, m *list.Model) tea.Cmd { return nil }
func (d listItemDelegate) Render(w io.Writer, m list.Model, index int, item list.Item) {
	it := item.(listItem)
	style := lipgloss.NewStyle()
	if index == m.Index() {
		style = style.Bold(true)
		io.WriteString(w, style.Render("> "+it.name))
	} else {
		io.WriteString(w, "  "+it.name)
	}
}

type tokenMsg struct {
	id    uuid.UUID
	token string
}

type toolUseMsg struct {
	id   uuid.UUID
	name string
}

type modelMsg struct {
	id   uuid.UUID
	name string
}

type errMsg struct{ error }

type finalMsg struct {
	id   uuid.UUID
	text string
}

func streamTokens(id uuid.UUID, out string) tea.Cmd {
	runes := []rune(out)
	cmds := make([]tea.Cmd, len(runes))
	for i, r := range runes {
		tok := string(r)
		delay := time.Duration(i*30) * time.Millisecond
		cmds[i] = tea.Tick(delay, func(t time.Time) tea.Msg { return tokenMsg{id: id, token: tok} })
	}
	return tea.Batch(cmds...)
}

func (m *Model) readEvent(id uuid.UUID) tea.Msg {
	info := m.infos[id]
	if info == nil || info.Scanner == nil {
		return nil
	}
	for {
		if !info.Scanner.Scan() {
			if err := info.Scanner.Err(); err != nil {
				return errMsg{err}
			}
			return nil
		}
		var ev trace.Event
		if err := json.Unmarshal(info.Scanner.Bytes(), &ev); err != nil {
			return errMsg{err}
		}
		switch ev.Type {
		case trace.EventFinal:
			if s, ok := ev.Data.(string); ok {
				return finalMsg{id: id, text: s}
			}
		case trace.EventModelStart:
			if name, ok := ev.Data.(string); ok {
				return modelMsg{id: id, name: name}
			}
		case trace.EventToolEnd:
			if m2, ok := ev.Data.(map[string]any); ok {
				if name, ok := m2["name"].(string); ok {
					return toolUseMsg{id: id, name: name}
				}
			}
		default:
			continue
		}
	}
}

func (m *Model) readCmd(id uuid.UUID) tea.Cmd {
	return func() tea.Msg { return m.readEvent(id) }
}

func waitErr(ch <-chan error) tea.Cmd {
	return func() tea.Msg {
		if err := <-ch; err != nil {
			return errMsg{err}
		}
		return nil
	}
}

func (m Model) Init() tea.Cmd { return nil }

func (m Model) Update(msg tea.Msg) (tea.Model, tea.Cmd) {
	var cmds []tea.Cmd

	switch msg := msg.(type) {
	case tea.KeyMsg:
		if key.Matches(msg, PrevAgentKey) {
			m = m.cycleActive(-1)
		} else if key.Matches(msg, NextAgentKey) {
			m = m.cycleActive(1)
		}
		switch msg.String() {
		case m.keys.Quit:
			return m, tea.Quit
		case m.keys.ToggleTab:
			m.activeTab = 1 - m.activeTab
		case m.keys.Submit:
			if m.input.Focused() {
				txt := m.input.Value()
				m.input.SetValue("")
				if strings.HasPrefix(txt, "/") {
					var cmd tea.Cmd
					m, cmd = m.handleCommand(txt)
					return m, cmd
				}
				return m.startAgent(m.active, txt)
			}
		}
	case tokenMsg:
		info := m.infos[msg.id]
		info.History += msg.token
		info.TokenCount++
		if msg.id == m.active {
			base := lipgloss.NewStyle().Foreground(lipgloss.Color(m.theme.Palette.Foreground)).Background(lipgloss.Color(m.theme.Palette.Background))
			m.vp.SetContent(base.Copy().Width(m.vp.Width).Render(info.History))
			m.vp.GotoBottom()
		}
	case finalMsg:
		info := m.infos[msg.id]
		info.History += m.aiBar() + " "
		if msg.id == m.active {
			base := lipgloss.NewStyle().Foreground(lipgloss.Color(m.theme.Palette.Foreground)).Background(lipgloss.Color(m.theme.Palette.Background))
			m.vp.SetContent(base.Copy().Width(m.vp.Width).Render(info.History))
			m.vp.GotoBottom()
		}
		info.Status = StatusIdle
		m.infos[msg.id] = info
		return m, tea.Batch(streamTokens(msg.id, msg.text+"\n"), m.readCmd(msg.id))
	case toolUseMsg:
		info := m.infos[msg.id]
		info.CurrentTool = msg.name
		m.infos[msg.id] = info
		return m, m.readCmd(msg.id)
	case modelMsg:
		info := m.infos[msg.id]
		info.ModelName = msg.name
		m.infos[msg.id] = info
		return m, m.readCmd(msg.id)
	case errMsg:
		m.err = msg
		if info, ok := m.infos[m.active]; ok {
			info.Status = StatusError
			m.infos[m.active] = info
		}
	case tea.WindowSizeMsg:
		m.width = msg.Width
		m.height = msg.Height
		m.input.Width = int(float64(msg.Width)*0.75) - 2
		m.vp.Width = int(float64(msg.Width)*0.75) - 2
		m.vp.Height = msg.Height - 5
		m.tools.SetSize(int(float64(msg.Width)*0.25)-2, msg.Height-2)
<<<<<<< HEAD
		if info, ok := m.agents[m.active]; ok {
			base := lipgloss.NewStyle().Foreground(lipgloss.Color(m.theme.Palette.Foreground)).Background(lipgloss.Color(m.theme.Palette.Background))
			m.vp.SetContent(base.Copy().Width(m.vp.Width).Render(info.History))
=======
		if info, ok := m.infos[m.active]; ok {
			m.vp.SetContent(lipgloss.NewStyle().Width(m.vp.Width).Render(info.History))
>>>>>>> 4bed81b5
		}
	}

	m.input, _ = m.input.Update(msg)
	m.tools, _ = m.tools.Update(msg)

	return m, tea.Batch(cmds...)
}

func (m Model) View() string {
	var leftContent string
	if m.activeTab == 0 {
		leftContent = m.vp.View() + "\n" + m.input.View()	} else {
		if info, ok := m.infos[m.active]; ok {
			leftContent = renderMemory(info.Agent)
		}
	}
	if m.err != nil {
		leftContent += "\nERR: " + m.err.Error()
	}
	base := lipgloss.NewStyle().
		Foreground(lipgloss.Color(m.theme.Palette.Foreground)).
		Background(lipgloss.Color(m.theme.Palette.Background))
	left := base.Copy().Width(int(float64(m.width) * 0.75)).Render(leftContent)
	right := base.Copy().Width(int(float64(m.width) * 0.25)).Render(m.agentPanel())
	main := lipgloss.JoinHorizontal(lipgloss.Top, left, right)
<<<<<<< HEAD
	footer := fmt.Sprintf("cwd: %s | agents: %d", m.cwd, len(m.agents))
	footer = base.Copy().Width(m.width).Render(footer)
	return lipgloss.JoinVertical(lipgloss.Left, main, footer)
=======
	help := lipgloss.NewStyle().Width(m.width).Render(helpView())
	footer := fmt.Sprintf("cwd: %s | agents: %d", m.cwd, len(m.infos))
	footer = lipgloss.NewStyle().Width(m.width).Render(footer)
	return lipgloss.JoinVertical(lipgloss.Left, main, help, footer)
>>>>>>> 4bed81b5
}

func (m Model) userBar() string {
	return lipgloss.NewStyle().Foreground(lipgloss.Color(m.theme.UserBarColor)).Render("┃")
}

func (m Model) aiBar() string {
	return lipgloss.NewStyle().Foreground(lipgloss.Color(m.theme.AIBarColor)).Render("┃")
}

func renderMemory(ag *core.Agent) string {
	hist := ag.Mem.History()
	var b bytes.Buffer
	for i, s := range hist {
		b.WriteString("Step ")
		b.WriteString(strconv.Itoa(i))
		b.WriteString(": ")
		b.WriteString(s.Output)
		for _, tc := range s.ToolCalls {
			if r, ok := s.ToolResults[tc.ID]; ok {
				b.WriteString(" -> ")
				b.WriteString(tc.Name)
				b.WriteString(": ")
				b.WriteString(r)
			}
		}
		b.WriteString("\n")
	}
	return b.String()
}

func (m Model) agentPanel() string {
	lines := []string{}
	for _, id := range m.order {
		ag := m.infos[id]
		status := map[AgentStatus]string{
			StatusIdle:    "idle",
			StatusRunning: "run",
			StatusError:   "error",
			StatusStopped: "stopped",
		}[ag.Status]
		prefix := " "
		if id == m.active {
			prefix = "*"
		}
		line := fmt.Sprintf("%s %s [%s]", prefix, ag.Name, status)
		lines = append(lines, line)
	}
	return lipgloss.JoinVertical(lipgloss.Left, lines...)
}

func (m Model) startAgent(id uuid.UUID, input string) (Model, tea.Cmd) {
	info := m.infos[id]
	info.Status = StatusRunning
	info.History += m.userBar() + " " + input + "\n"
	base := lipgloss.NewStyle().Foreground(lipgloss.Color(m.theme.Palette.Foreground)).Background(lipgloss.Color(m.theme.Palette.Background))
	m.vp.SetContent(base.Copy().Width(m.vp.Width).Render(info.History))

	pr, pw := io.Pipe()
	errCh := make(chan error, 1)
	tracer := trace.NewJSONL(pw)
	if info.Agent.Tracer != nil {
		info.Agent.Tracer = trace.NewMulti(info.Agent.Tracer, tracer)
	} else {
		info.Agent.Tracer = tracer
	}
	info.Scanner = bufio.NewScanner(pr)
	ctx := context.WithValue(context.Background(), teamctx.Key{}, m.team)
	ctx, cancel := context.WithCancel(ctx)
	info.Cancel = cancel
	m.infos[id] = info
	go func() {
		_, err := info.Agent.Run(ctx, input)
		pw.Close()
		errCh <- err
	}()
	return m, tea.Batch(m.readCmd(id), waitErr(errCh))
}

func (m Model) handleCommand(cmd string) (Model, tea.Cmd) {
	fields := strings.Fields(cmd)
	if len(fields) == 0 {
		return m, nil
	}
	switch fields[0] {
	case "/spawn":
		return m.handleSpawn(fields[1:])
	case "/switch":
		return m.handleSwitch(fields[1:])
	case "/stop":
		return m.handleStop(fields[1:])
	case "/converse":
		return m.handleConverse(fields[1:])
	default:
		return m, nil
	}
}

func (m Model) handleSpawn(args []string) (Model, tea.Cmd) {
	name := "agent"
	if len(args) > 0 {
		name = args[0]
	}
	if len(m.agents) == 0 {
		return m, nil
	}
	ag := m.agents[0].Spawn()
	info := &AgentInfo{Agent: ag, Status: StatusIdle, Spinner: spinner.New(), Name: name}
	m.infos[ag.ID] = info
	m.order = append(m.order, ag.ID)
	if m.team != nil {
		m.team.Add(name, ag)
	}
	m.active = ag.ID
	m.vp.SetContent("")
	return m, nil
}

func (m Model) handleSwitch(args []string) (Model, tea.Cmd) {
	if len(args) == 0 {
		return m, nil
	}
	prefix := args[0]
	for _, id := range m.order {
		if strings.HasPrefix(id.String(), prefix) {
			m.active = id
<<<<<<< HEAD
			if info, ok := m.agents[id]; ok {
				base := lipgloss.NewStyle().Foreground(lipgloss.Color(m.theme.Palette.Foreground)).Background(lipgloss.Color(m.theme.Palette.Background))
				m.vp.SetContent(base.Copy().Width(m.vp.Width).Render(info.History))
=======
			if info, ok := m.infos[id]; ok {
				m.vp.SetContent(info.History)
>>>>>>> 4bed81b5
			}
			break
		}
	}
	return m, nil
}

func (m Model) handleStop(args []string) (Model, tea.Cmd) {
	id := m.active
	if len(args) > 0 {
		pref := args[0]
		for _, aid := range m.order {
			if strings.HasPrefix(aid.String(), pref) {
				id = aid
				break
			}
		}
	}
	if info, ok := m.infos[id]; ok {
		if info.Cancel != nil {
			info.Cancel()
		}
		info.Status = StatusStopped
		m.infos[id] = info
	}
	return m, nil
}

func (m Model) handleConverse(args []string) (Model, tea.Cmd) {
	if len(args) < 2 {
		return m, nil
	}
	n, err := strconv.Atoi(args[0])
	if err != nil {
		return m, nil
	}
	topic := strings.Join(args[1:], " ")
	if len(m.agents) == 0 {
		return m, nil
	}
	tm, err := NewTeam(m.agents[0], n, topic)
	if err != nil {
		m.err = err
		return m, nil
	}
	go func() { _ = tea.NewProgram(tm).Start() }()
	return m, nil
}

func (m Model) cycleActive(delta int) Model {
	if len(m.order) == 0 {
		return m
	}
	idx := 0
	for i, id := range m.order {
		if id == m.active {
			idx = i
			break
		}
	}
	idx = (idx + delta + len(m.order)) % len(m.order)
	m.active = m.order[idx]
	if info, ok := m.infos[m.active]; ok {
		m.vp.SetContent(info.History)
	}
	return m
}

func helpView() string {
	return strings.Join([]string{
		"/spawn <n>    - create a new agent",
		"/switch <prefix> - focus an agent",
		"/stop <prefix>   - stop an agent",
		"/converse <n> <topic> - side conversation",
	}, "\n")
}<|MERGE_RESOLUTION|>--- conflicted
+++ resolved
@@ -309,14 +309,9 @@
 		m.vp.Width = int(float64(msg.Width)*0.75) - 2
 		m.vp.Height = msg.Height - 5
 		m.tools.SetSize(int(float64(msg.Width)*0.25)-2, msg.Height-2)
-<<<<<<< HEAD
-		if info, ok := m.agents[m.active]; ok {
+		if info, ok := m.infos[m.active]; ok {
 			base := lipgloss.NewStyle().Foreground(lipgloss.Color(m.theme.Palette.Foreground)).Background(lipgloss.Color(m.theme.Palette.Background))
 			m.vp.SetContent(base.Copy().Width(m.vp.Width).Render(info.History))
-=======
-		if info, ok := m.infos[m.active]; ok {
-			m.vp.SetContent(lipgloss.NewStyle().Width(m.vp.Width).Render(info.History))
->>>>>>> 4bed81b5
 		}
 	}
 
@@ -329,7 +324,8 @@
 func (m Model) View() string {
 	var leftContent string
 	if m.activeTab == 0 {
-		leftContent = m.vp.View() + "\n" + m.input.View()	} else {
+		leftContent = m.vp.View() + "\n" + m.input.View()
+	} else {
 		if info, ok := m.infos[m.active]; ok {
 			leftContent = renderMemory(info.Agent)
 		}
@@ -343,16 +339,10 @@
 	left := base.Copy().Width(int(float64(m.width) * 0.75)).Render(leftContent)
 	right := base.Copy().Width(int(float64(m.width) * 0.25)).Render(m.agentPanel())
 	main := lipgloss.JoinHorizontal(lipgloss.Top, left, right)
-<<<<<<< HEAD
-	footer := fmt.Sprintf("cwd: %s | agents: %d", m.cwd, len(m.agents))
-	footer = base.Copy().Width(m.width).Render(footer)
-	return lipgloss.JoinVertical(lipgloss.Left, main, footer)
-=======
 	help := lipgloss.NewStyle().Width(m.width).Render(helpView())
 	footer := fmt.Sprintf("cwd: %s | agents: %d", m.cwd, len(m.infos))
-	footer = lipgloss.NewStyle().Width(m.width).Render(footer)
+	footer = base.Copy().Width(m.width).Render(footer)
 	return lipgloss.JoinVertical(lipgloss.Left, main, help, footer)
->>>>>>> 4bed81b5
 }
 
 func (m Model) userBar() string {
@@ -479,14 +469,9 @@
 	for _, id := range m.order {
 		if strings.HasPrefix(id.String(), prefix) {
 			m.active = id
-<<<<<<< HEAD
-			if info, ok := m.agents[id]; ok {
+			if info, ok := m.infos[id]; ok {
 				base := lipgloss.NewStyle().Foreground(lipgloss.Color(m.theme.Palette.Foreground)).Background(lipgloss.Color(m.theme.Palette.Background))
 				m.vp.SetContent(base.Copy().Width(m.vp.Width).Render(info.History))
-=======
-			if info, ok := m.infos[id]; ok {
-				m.vp.SetContent(info.History)
->>>>>>> 4bed81b5
 			}
 			break
 		}
