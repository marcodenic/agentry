--- conflicted
+++ resolved
@@ -480,52 +480,6 @@
 }
 
 func init() {
-<<<<<<< HEAD
-	if osType != "windows" {
-		builtinMap["patch"] = builtinSpec{
-			Desc: "Apply a unified diff patch",
-			Schema: map[string]any{
-				"type":       "object",
-				"properties": map[string]any{"patch": map[string]any{"type": "string"}},
-				"required":   []string{"patch"},
-				"example":    map[string]any{"patch": ""},
-			},
-			Exec: func(ctx context.Context, args map[string]any) (string, error) {
-				patchStr, _ := args["patch"].(string)
-				if patchStr == "" {
-					return "", errors.New("missing patch")
-				}
-				// collect touched files from patch headers
-				paths := map[string]struct{}{}
-				sc := bufio.NewScanner(strings.NewReader(patchStr))
-				for sc.Scan() {
-					line := sc.Text()
-					if strings.HasPrefix(line, "+++ ") {
-						f := strings.Fields(line)
-						if len(f) > 1 {
-							p := strings.TrimPrefix(f[1], "b/")
-							p = strings.TrimPrefix(p, "a/")
-							if p != "/dev/null" {
-								paths[p] = struct{}{}
-							}
-						}
-					}
-				}
-				for p := range paths {
-					if err := checkForOverwrite(absPath(p)); err != nil {
-						return "", err
-					}
-				}
-				cmd := exec.CommandContext(ctx, "patch", "-p0")
-				cmd.Stdin = strings.NewReader(patchStr)
-				out, err := cmd.CombinedOutput()
-				for p := range paths {
-					_ = recordView(absPath(p))
-				}
-				return string(out), err
-			},
-		}
-=======
 	builtinMap["patch"] = builtinSpec{
 		Desc: "Apply a unified diff patch",
 		Schema: map[string]any{
@@ -545,7 +499,6 @@
 			}
 			return patch.MarshalResult(res)
 		},
->>>>>>> 56e25375
 	}
 }
 
