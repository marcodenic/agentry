package tool

import (
	"bufio"
	"bytes"
	"context"
	"encoding/json"
	"errors"
	"fmt"
	"io"
	"net"
	"net/http"
	"net/url"
	"os"
	"os/exec"
	"path/filepath"
	"runtime"
	"strings"
	"sync"
	"time"

	"github.com/marcodenic/agentry/internal/config"
	"github.com/marcodenic/agentry/internal/patch"
<<<<<<< HEAD
	"github.com/marcodenic/agentry/internal/team"
=======
	"github.com/marcodenic/agentry/internal/teamctx"
>>>>>>> 10185280
	"github.com/marcodenic/agentry/pkg/sbox"
)

var osType = runtime.GOOS
var shellCmd, shellFlag string

func init() {
	if osType == "windows" {
		shellCmd = "powershell.exe"
		shellFlag = "-Command"
	} else {
		shellCmd = "bash"
		shellFlag = "-c"
	}
}

func absPath(p string) string {
	if filepath.IsAbs(p) {
		return p
	}
	wd, _ := os.Getwd()
	return filepath.Join(wd, p)
}

var ErrUnknownManifest = errors.New("unknown tool manifest")
var ErrUnknownBuiltin = errors.New("unknown builtin tool")
var ErrToolDenied = errors.New("tool not permitted")

var allowedTools map[string]struct{}

// SetPermissions configures which tools may execute. Nil or empty slice allows all.
func SetPermissions(list []string) {
	if len(list) == 0 {
		allowedTools = nil
		return
	}
	allowedTools = make(map[string]struct{}, len(list))
	for _, n := range list {
		allowedTools[n] = struct{}{}
	}
}

func permitted(name string) bool {
	if allowedTools == nil {
		return true
	}
	_, ok := allowedTools[name]
	return ok
}

// viewedFiles tracks file paths read via the view builtin along with their
// modification time. It is used to prevent overwriting files that have changed
// on disk since they were last viewed.
var viewedFiles sync.Map

// confirmOverwrite toggles interactive confirmation before overwriting. Set the
// AGENTRY_CONFIRM environment variable to any non-empty value to enable.
var confirmOverwrite = os.Getenv("AGENTRY_CONFIRM") != ""

func recordView(path string) error {
	info, err := os.Stat(path)
	if err != nil {
		return err
	}
	viewedFiles.Store(path, info.ModTime())
	return nil
}

func confirm(msg string) bool {
	if !confirmOverwrite {
		return false
	}
	fmt.Printf("%s [y/N]: ", msg)
	rd := bufio.NewReader(os.Stdin)
	line, _ := rd.ReadString('\n')
	line = strings.TrimSpace(strings.ToLower(line))
	return line == "y" || line == "yes"
}

func checkForOverwrite(path string) error {
	info, err := os.Stat(path)
	if errors.Is(err, os.ErrNotExist) {
		return nil
	}
	if err != nil {
		return err
	}
	v, ok := viewedFiles.Load(path)
	if !ok {
		if confirm("overwrite " + path + " without viewing?") {
			return nil
		}
		return fmt.Errorf("file %s must be viewed before modification", path)
	}
	if mod := v.(time.Time); !info.ModTime().Equal(mod) {
		if confirm("file " + path + " changed since viewed, overwrite?") {
			return nil
		}
		return fmt.Errorf("file %s changed since viewed", path)
	}
	return nil
}

type Tool interface {
	Name() string
	Description() string
	JSONSchema() map[string]any
	Execute(ctx context.Context, args map[string]any) (string, error)
}

type simpleTool struct {
	name   string
	desc   string
	schema map[string]any
	fn     func(context.Context, map[string]any) (string, error)
}

func New(name, desc string, fn func(context.Context, map[string]any) (string, error)) Tool {
	return &simpleTool{name: name, desc: desc, fn: fn, schema: map[string]any{"type": "object"}}
}

func NewWithSchema(name, desc string, schema map[string]any, fn func(context.Context, map[string]any) (string, error)) Tool {
	return &simpleTool{name: name, desc: desc, fn: fn, schema: schema}
}

func (t *simpleTool) Name() string               { return t.name }
func (t *simpleTool) Description() string        { return t.desc }
func (t *simpleTool) JSONSchema() map[string]any { return t.schema }
func (t *simpleTool) Execute(ctx context.Context, args map[string]any) (string, error) {
	if !permitted(t.name) {
		return "", fmt.Errorf("%w: %s", ErrToolDenied, t.name)
	}
	return t.fn(ctx, args)
}

type Registry map[string]Tool

func (r Registry) Use(name string) (Tool, bool) {
	t, ok := r[name]
	return t, ok
}

// ExecFn defines the signature for tool execution functions.
type ExecFn func(context.Context, map[string]any) (string, error)

// builtinSpec defines builtin schema and execution.
type builtinSpec struct {
	Desc   string
	Schema map[string]any
	Exec   ExecFn
}

// builtinMap holds safe builtin tools keyed by name.
var builtinMap = map[string]builtinSpec{
	"echo": {
		Desc: "Repeat a string",
		Schema: map[string]any{
			"type":       "object",
			"properties": map[string]any{"text": map[string]any{"type": "string"}},
			"required":   []string{"text"},
		},
		Exec: func(ctx context.Context, args map[string]any) (string, error) {
			txt, _ := args["text"].(string)
			return txt, nil
		},
	},
	"ping": {
		Desc: "Ping a host",
		Schema: map[string]any{
			"type":       "object",
			"properties": map[string]any{"host": map[string]any{"type": "string"}},
			"required":   []string{"host"},
			"example":    map[string]any{"host": "example.com"},
		},
		Exec: func(ctx context.Context, args map[string]any) (string, error) {
			host, _ := args["host"].(string)
			if host == "" {
				return "", errors.New("missing host")
			}
			d := net.Dialer{Timeout: 3 * time.Second}
			start := time.Now()
			conn, err := d.DialContext(ctx, "tcp", host+":80")
			if err != nil {
				return "", err
			}
			_ = conn.Close()
			return fmt.Sprintf("pong in %v", time.Since(start)), nil
		},
	},
	"mcp": {
		Desc: "Execute an MCP command",
		Schema: map[string]any{
			"type": "object",
			"properties": map[string]any{
				"host":    map[string]any{"type": "string"},
				"port":    map[string]any{"type": "integer"},
				"command": map[string]any{"type": "string"},
			},
			"required": []string{"host", "port", "command"},
			"example":  map[string]any{"host": "localhost", "port": 1234, "command": "hello"},
		},
		Exec: func(ctx context.Context, args map[string]any) (string, error) {
			host, _ := args["host"].(string)
			var portStr string
			switch p := args["port"].(type) {
			case float64:
				portStr = fmt.Sprintf("%d", int(p))
			case int:
				portStr = fmt.Sprintf("%d", p)
			case string:
				portStr = p
			}
			cmdStr, _ := args["command"].(string)
			if host == "" || portStr == "" || cmdStr == "" {
				return "", errors.New("missing args")
			}
			d := net.Dialer{Timeout: 3 * time.Second}
			conn, err := d.DialContext(ctx, "tcp", net.JoinHostPort(host, portStr))
			if err != nil {
				return "", err
			}
			defer conn.Close()
			_ = conn.SetDeadline(time.Now().Add(3 * time.Second))
			if _, err := conn.Write([]byte(cmdStr)); err != nil {
				return "", err
			}
			resp, err := io.ReadAll(conn)
			if err != nil {
				return "", err
			}
			return string(resp), nil
		},
	},
	"bash": {
		Desc: "Execute a bash command",
		Schema: map[string]any{
			"type":       "object",
			"properties": map[string]any{"cmd": map[string]any{"type": "string"}},
			"required":   []string{"cmd"},
			"example":    map[string]any{"cmd": "echo hi"},
		},
		Exec: func(ctx context.Context, args map[string]any) (string, error) {
			cmdStr, _ := args["cmd"].(string)
			if cmdStr == "" {
				return "", errors.New("missing cmd")
			}
			if _, err := exec.LookPath(shellCmd); err != nil {
				return "", fmt.Errorf("%s not found – install or use another tool", shellCmd)
			}
			cmd := exec.CommandContext(ctx, shellCmd, shellFlag, cmdStr)
			out, err := cmd.CombinedOutput()
			return string(out), err
		},
	},
	"fetch": {
		Desc: "Download content from a URL",
		Schema: map[string]any{
			"type":       "object",
			"properties": map[string]any{"url": map[string]any{"type": "string"}},
			"required":   []string{"url"},
			"example":    map[string]any{"url": "https://example.com"},
		},
		Exec: func(ctx context.Context, args map[string]any) (string, error) {
			u, _ := args["url"].(string)
			if u == "" {
				return "", errors.New("missing url")
			}
			req, err := http.NewRequestWithContext(ctx, http.MethodGet, u, nil)
			if err != nil {
				return "", err
			}
			resp, err := http.DefaultClient.Do(req)
			if err != nil {
				return "", err
			}
			defer resp.Body.Close()
			b, err := io.ReadAll(resp.Body)
			if err != nil {
				return "", err
			}
			return string(b), nil
		},
	},
	"ls": {
		Desc: "List directory contents",
		Schema: map[string]any{
			"type":       "object",
			"properties": map[string]any{"path": map[string]any{"type": "string"}},
			"example":    map[string]any{"path": "."},
		},
		Exec: func(ctx context.Context, args map[string]any) (string, error) {
			path, _ := args["path"].(string)
			if path == "" {
				path = "."
			}
			path = absPath(path)
			entries, err := os.ReadDir(path)
			if err != nil {
				return "", err
			}
			names := make([]string, len(entries))
			for i, e := range entries {
				names[i] = e.Name()
			}
			return strings.Join(names, "\n"), nil
		},
	},
	"view": {
		Desc: "Read a file",
		Schema: map[string]any{
			"type":       "object",
			"properties": map[string]any{"path": map[string]any{"type": "string"}},
			"required":   []string{"path"},
			"example":    map[string]any{"path": "go.mod"},
		},
		Exec: func(ctx context.Context, args map[string]any) (string, error) {
			path, _ := args["path"].(string)
			if path == "" {
				return "", errors.New("missing path")
			}
			path = absPath(path)
			if _, err := os.Stat(path); errors.Is(err, os.ErrNotExist) {
				return "", fmt.Errorf("file %s does not exist – create it first", path)
			}
			b, err := os.ReadFile(path)
			if err != nil {
				return "", err
			}
			if err := recordView(path); err != nil {
				return "", err
			}
			return string(b), nil
		},
	},
	"write": {
		Desc: "Create or overwrite a file",
		Schema: map[string]any{
			"type": "object",
			"properties": map[string]any{
				"path": map[string]any{"type": "string"},
				"text": map[string]any{"type": "string"},
			},
			"required": []string{"path", "text"},
			"example":  map[string]any{"path": "tmp.txt", "text": "hi"},
		},
		Exec: func(ctx context.Context, args map[string]any) (string, error) {
			path, _ := args["path"].(string)
			text, _ := args["text"].(string)
			if path == "" {
				return "", errors.New("missing path")
			}
			path = absPath(path)
			if err := checkForOverwrite(path); err != nil {
				return "", err
			}
			if err := os.WriteFile(path, []byte(text), 0644); err != nil {
				return "", err
			}
			_ = recordView(path)
			return "written", nil
		},
	},
	"glob": {
		Desc: "Find files by pattern",
		Schema: map[string]any{
			"type":       "object",
			"properties": map[string]any{"pattern": map[string]any{"type": "string"}},
			"required":   []string{"pattern"},
			"example":    map[string]any{"pattern": "*.go"},
		},
		Exec: func(ctx context.Context, args map[string]any) (string, error) {
			pattern, _ := args["pattern"].(string)
			if pattern == "" {
				return "", errors.New("missing pattern")
			}
			files, err := filepath.Glob(pattern)
			if err != nil {
				return "", err
			}
			return strings.Join(files, "\n"), nil
		},
	},
	"grep": {
		Desc: "Search file contents",
		Schema: map[string]any{
			"type": "object",
			"properties": map[string]any{
				"pattern": map[string]any{"type": "string"},
				"path":    map[string]any{"type": "string"},
			},
			"required": []string{"pattern", "path"},
			"example":  map[string]any{"pattern": "hello", "path": "go.mod"},
		},
		Exec: func(ctx context.Context, args map[string]any) (string, error) {
			pattern, _ := args["pattern"].(string)
			path, _ := args["path"].(string)
			if path == "" || pattern == "" {
				return "", errors.New("missing args")
			}
			path = absPath(path)
			if _, err := os.Stat(path); errors.Is(err, os.ErrNotExist) {
				return "", fmt.Errorf("file %s does not exist – create it first", path)
			}
			b, err := os.ReadFile(path)
			if err != nil {
				return "", err
			}
			lines := strings.Split(string(b), "\n")
			var out []string
			for _, l := range lines {
				if strings.Contains(l, pattern) {
					out = append(out, l)
				}
			}
			return strings.Join(out, "\n"), nil
		},
	},
	"edit": {
		Desc: "Update an existing file",
		Schema: map[string]any{
			"type": "object",
			"properties": map[string]any{
				"path": map[string]any{"type": "string"},
				"text": map[string]any{"type": "string"},
			},
			"required": []string{"path", "text"},
			"example":  map[string]any{"path": "tmp.txt", "text": "bye"},
		},
		Exec: func(ctx context.Context, args map[string]any) (string, error) {
			path, _ := args["path"].(string)
			text, _ := args["text"].(string)
			if path == "" {
				return "", errors.New("missing path")
			}
			path = absPath(path)
			if err := checkForOverwrite(path); err != nil {
				return "", err
			}
			if err := os.WriteFile(path, []byte(text), 0644); err != nil {
				return "", err
			}
			_ = recordView(path)
			return "edited", nil
		},
	},
	"sourcegraph": {
		Desc: "Search public repositories",
		Schema: map[string]any{
			"type":       "object",
			"properties": map[string]any{"query": map[string]any{"type": "string"}},
			"required":   []string{"query"},
			"example":    map[string]any{"query": "grpc"},
		},
		Exec: func(ctx context.Context, args map[string]any) (string, error) {
			q, _ := args["query"].(string)
			if q == "" {
				return "", errors.New("missing query")
			}
			url := "https://sourcegraph.com/search?q=" + url.QueryEscape(q) + "&format=json"
			resp, err := http.Get(url)
			if err != nil {
				return "", err
			}
			defer resp.Body.Close()
			b, err := io.ReadAll(resp.Body)
			if err != nil {
				return "", err
			}
			return string(b), nil
		},
	},
	"agent": {
		Desc: "Delegate a message to another agent",
		Schema: map[string]any{
			"type": "object",
			"properties": map[string]any{
				"agent": map[string]any{"type": "string"},
				"input": map[string]any{"type": "string"},
			},
			"required": []string{"agent", "input"},
		},
		Exec: func(ctx context.Context, args map[string]any) (string, error) {
<<<<<<< HEAD
			name, _ := args["agent"].(string)
			input, _ := args["input"].(string)
			return team.Call(ctx, name, input)
=======
			query, _ := args["query"].(string)
			team, ok := ctx.Value(teamctx.Key{}).(interface {
				Call(context.Context, string) (string, error)
			})
			if !ok {
				return "", errors.New("team not found in context")
			}
			return team.Call(ctx, query)
>>>>>>> 10185280
		},
	},
}

func init() {
	builtinMap["patch"] = builtinSpec{
		Desc: "Apply a unified diff patch",
		Schema: map[string]any{
			"type":       "object",
			"properties": map[string]any{"patch": map[string]any{"type": "string"}},
			"required":   []string{"patch"},
			"example":    map[string]any{"patch": ""},
		},
		Exec: func(ctx context.Context, args map[string]any) (string, error) {
			patchStr, _ := args["patch"].(string)
			if patchStr == "" {
				return "", errors.New("missing patch")
			}
			res, err := patch.Apply(patchStr)
			if err != nil {
				return "", err
			}
			return patch.MarshalResult(res)
		},
	}
}

// DefaultRegistry returns all builtin tools.
func DefaultRegistry() Registry {
	r := make(Registry, len(builtinMap))
	for n, s := range builtinMap {
		r[n] = NewWithSchema(n, s.Desc, s.Schema, s.Exec)
	}
	return r
}

func FromManifest(m config.ToolManifest) (Tool, error) {
	// ensure only one of builtin, http or command is specified
	count := 0
	if m.Type != "" {
		count++
	}
	if m.HTTP != "" {
		count++
	}
	if m.Command != "" {
		count++
	}
	if count != 1 {
		return nil, ErrUnknownManifest
	}

	// Builtin Go tools
	if m.Type == "builtin" {
		spec, ok := builtinMap[m.Name]
		if !ok {
			return nil, ErrUnknownBuiltin
		}
		desc := m.Description
		if desc == "" {
			desc = spec.Desc
		}
		return NewWithSchema(m.Name, desc, spec.Schema, spec.Exec), nil
	}

	// HTTP tools
	if m.HTTP != "" {
		return NewWithSchema(m.Name, m.Description, map[string]any{"type": "object", "properties": map[string]any{}}, func(ctx context.Context, args map[string]any) (string, error) {
			b, err := json.Marshal(args)
			if err != nil {
				return "", err
			}
			req, err := http.NewRequestWithContext(ctx, http.MethodPost, m.HTTP, bytes.NewReader(b))
			if err != nil {
				return "", err
			}
			req.Header.Set("Content-Type", "application/json")
			resp, err := http.DefaultClient.Do(req)
			if err != nil {
				return "", err
			}
			defer resp.Body.Close()
			rb, err := io.ReadAll(resp.Body)
			if err != nil {
				return "", err
			}
			return string(rb), nil
		}), nil
	}

	// Shell command tools
	if m.Command != "" {
		return NewWithSchema(m.Name, m.Description, map[string]any{"type": "object", "properties": map[string]any{}}, func(ctx context.Context, args map[string]any) (string, error) {
			if !m.Privileged {
				return sbox.Exec(ctx, m.Command, sbox.Options{
					Engine:   m.Engine,
					Net:      m.Net,
					CPULimit: m.CPULimit,
					MemLimit: m.MemLimit,
				})
			}
			var cmd *exec.Cmd
			if runtime.GOOS == "windows" {
				cmd = exec.CommandContext(ctx, "cmd", "/C", m.Command)
			} else {
				cmd = exec.CommandContext(ctx, "sh", "-c", m.Command)
			}
			out, err := cmd.CombinedOutput()
			return string(out), err
		}), nil
	}

	return nil, ErrUnknownManifest
}

func parsePatchFiles(patchStr string) []string {
	var files []string
	for _, line := range strings.Split(patchStr, "\n") {
		if strings.HasPrefix(line, "+++ ") {
			f := strings.TrimPrefix(line, "+++ ")
			f = strings.TrimPrefix(f, "b/")
			if f != "/dev/null" && f != "" {
				files = append(files, f)
			}
		}
	}
	return files
}<|MERGE_RESOLUTION|>--- conflicted
+++ resolved
@@ -18,14 +18,9 @@
 	"strings"
 	"sync"
 	"time"
-
 	"github.com/marcodenic/agentry/internal/config"
 	"github.com/marcodenic/agentry/internal/patch"
-<<<<<<< HEAD
-	"github.com/marcodenic/agentry/internal/team"
-=======
 	"github.com/marcodenic/agentry/internal/teamctx"
->>>>>>> 10185280
 	"github.com/marcodenic/agentry/pkg/sbox"
 )
 
@@ -506,22 +501,18 @@
 				"input": map[string]any{"type": "string"},
 			},
 			"required": []string{"agent", "input"},
-		},
-		Exec: func(ctx context.Context, args map[string]any) (string, error) {
-<<<<<<< HEAD
+		},		Exec: func(ctx context.Context, args map[string]any) (string, error) {
 			name, _ := args["agent"].(string)
 			input, _ := args["input"].(string)
-			return team.Call(ctx, name, input)
-=======
-			query, _ := args["query"].(string)
+			
+			// Look for team interface in context
 			team, ok := ctx.Value(teamctx.Key{}).(interface {
-				Call(context.Context, string) (string, error)
+				Call(context.Context, string, string) (string, error)
 			})
 			if !ok {
 				return "", errors.New("team not found in context")
 			}
-			return team.Call(ctx, query)
->>>>>>> 10185280
+			return team.Call(ctx, name, input)
 		},
 	},
 }
