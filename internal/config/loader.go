package config

import (
	"encoding/json"
	"os"
	"path/filepath"

	"gopkg.in/yaml.v3"
)

type ToolManifest struct {
	Name        string         `yaml:"name" json:"name"`
	Description string         `yaml:"description" json:"description"`
	Type        string         `yaml:"type,omitempty" json:"type,omitempty"`
	Command     string         `yaml:"command,omitempty" json:"command,omitempty"`
	HTTP        string         `yaml:"http,omitempty" json:"http,omitempty"`
	Args        map[string]any `yaml:"args,omitempty" json:"args,omitempty"`
	Privileged  bool           `yaml:"privileged,omitempty" json:"privileged,omitempty"`
	Net         string         `yaml:"net,omitempty" json:"net,omitempty"`
	CPULimit    string         `yaml:"cpu_limit,omitempty" json:"cpu_limit,omitempty"`
	MemLimit    string         `yaml:"mem_limit,omitempty" json:"mem_limit,omitempty"`
	Engine      string         `yaml:"engine,omitempty" json:"engine,omitempty"`
}

type ModelManifest struct {
	Name     string            `yaml:"name" json:"name"`
	Provider string            `yaml:"provider" json:"provider"`
	Options  map[string]string `yaml:"options,omitempty" json:"options,omitempty"`
}

type RouteRule struct {
	IfContains []string `yaml:"if_contains" json:"if_contains"`
	Model      string   `yaml:"model" json:"model"`
}

// VectorManifest describes a VectorStore backend.
type VectorManifest struct {
	Type       string `yaml:"type" json:"type"`
	URL        string `yaml:"url" json:"url"`
	Collection string `yaml:"collection,omitempty" json:"collection,omitempty"`
}

type File struct {
	Models      []ModelManifest              `yaml:"models" json:"models"`
	Routes      []RouteRule                  `yaml:"routes" json:"routes"`
	Tools       []ToolManifest               `yaml:"tools" json:"tools"`
	Memory      string                       `yaml:"memory" json:"memory"`
	Store       string                       `yaml:"store" json:"store"`
	SessionTTL  string                       `yaml:"session_ttl" json:"session_ttl"`
	Vector      VectorManifest               `yaml:"vector_store" json:"vector_store"`
	Themes      map[string]string            `yaml:"themes" json:"themes"`
	Keybinds    map[string]string            `yaml:"keybinds" json:"keybinds"`
	Credentials map[string]map[string]string `yaml:"credentials" json:"credentials"`
	MCPServers  map[string]string            `yaml:"mcp_servers" json:"mcp_servers"`
	Metrics     bool                         `yaml:"metrics" json:"metrics"`
<<<<<<< HEAD
	Collector   string                       `yaml:"collector" json:"collector"`
=======
	Permissions Permissions                  `yaml:"permissions" json:"permissions"`
}

type Permissions struct {
	Tools []string `yaml:"tools" json:"tools"`
>>>>>>> c2697351
}

func merge(dst *File, src File) {
	if len(src.Models) > 0 {
		dst.Models = src.Models
	}
	if len(src.Routes) > 0 {
		dst.Routes = src.Routes
	}
	if len(src.Tools) > 0 {
		dst.Tools = src.Tools
	}
	if src.Memory != "" {
		dst.Memory = src.Memory
	}
	if src.Store != "" {
		dst.Store = src.Store
	}
	if src.SessionTTL != "" {
		dst.SessionTTL = src.SessionTTL
	}
	if src.Vector.Type != "" {
		dst.Vector = src.Vector
	}
	if dst.Themes == nil {
		dst.Themes = map[string]string{}
	}
	for k, v := range src.Themes {
		dst.Themes[k] = v
	}
	if dst.Keybinds == nil {
		dst.Keybinds = map[string]string{}
	}
	for k, v := range src.Keybinds {
		dst.Keybinds[k] = v
	}
	if dst.Credentials == nil {
		dst.Credentials = map[string]map[string]string{}
	}
	for k, v := range src.Credentials {
		dst.Credentials[k] = v
	}
	if dst.MCPServers == nil {
		dst.MCPServers = map[string]string{}
	}
	for k, v := range src.MCPServers {
		dst.MCPServers[k] = v
	}
	if src.Metrics {
		dst.Metrics = true
	}
<<<<<<< HEAD
	if src.Collector != "" {
		dst.Collector = src.Collector
=======
	if len(src.Permissions.Tools) > 0 {
		dst.Permissions = src.Permissions
>>>>>>> c2697351
	}
}

func Load(path string) (*File, error) {
	var out File

	configHome := os.Getenv("AGENTRY_CONFIG_HOME")
	if configHome == "" {
		if home, err := os.UserHomeDir(); err == nil {
			configHome = filepath.Join(home, ".config", "agentry")
		}
	}
	if configHome != "" {
		p := filepath.Join(configHome, "config.json")
		if b, err := os.ReadFile(p); err == nil {
			var f File
			if json.Unmarshal(b, &f) == nil {
				merge(&out, f)
			}
		}
	}

	projDir := filepath.Dir(path)
	if projDir == "." || projDir == "" {
		projDir, _ = os.Getwd()
	}
	if b, err := os.ReadFile(filepath.Join(projDir, "agentry.json")); err == nil {
		var f File
		if json.Unmarshal(b, &f) == nil {
			merge(&out, f)
		}
	}

	b, err := os.ReadFile(path)
	if err != nil {
		return nil, err
	}
	var yamlFile File
	if err := yaml.Unmarshal(b, &yamlFile); err != nil {
		return nil, err
	}
	merge(&out, yamlFile)
	return &out, nil
}<|MERGE_RESOLUTION|>--- conflicted
+++ resolved
@@ -53,15 +53,12 @@
 	Credentials map[string]map[string]string `yaml:"credentials" json:"credentials"`
 	MCPServers  map[string]string            `yaml:"mcp_servers" json:"mcp_servers"`
 	Metrics     bool                         `yaml:"metrics" json:"metrics"`
-<<<<<<< HEAD
 	Collector   string                       `yaml:"collector" json:"collector"`
-=======
 	Permissions Permissions                  `yaml:"permissions" json:"permissions"`
 }
 
 type Permissions struct {
 	Tools []string `yaml:"tools" json:"tools"`
->>>>>>> c2697351
 }
 
 func merge(dst *File, src File) {
@@ -83,7 +80,7 @@
 	if src.SessionTTL != "" {
 		dst.SessionTTL = src.SessionTTL
 	}
-	if src.Vector.Type != "" {
+	if src.Vector.Name != "" {
 		dst.Vector = src.Vector
 	}
 	if dst.Themes == nil {
@@ -113,13 +110,11 @@
 	if src.Metrics {
 		dst.Metrics = true
 	}
-<<<<<<< HEAD
 	if src.Collector != "" {
 		dst.Collector = src.Collector
-=======
+	}
 	if len(src.Permissions.Tools) > 0 {
 		dst.Permissions = src.Permissions
->>>>>>> c2697351
 	}
 }
 
