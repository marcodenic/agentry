package config

import (
	"encoding/json"
	"os"
	"path/filepath"

	"gopkg.in/yaml.v3"
)

type ToolManifest struct {
	Name        string         `yaml:"name" json:"name"`
	Description string         `yaml:"description" json:"description"`
	Type        string         `yaml:"type,omitempty" json:"type,omitempty"`
	Command     string         `yaml:"command,omitempty" json:"command,omitempty"`
	HTTP        string         `yaml:"http,omitempty" json:"http,omitempty"`
	Args        map[string]any `yaml:"args,omitempty" json:"args,omitempty"`
	Privileged  bool           `yaml:"privileged,omitempty" json:"privileged,omitempty"`
	Net         string         `yaml:"net,omitempty" json:"net,omitempty"`
	CPULimit    string         `yaml:"cpu_limit,omitempty" json:"cpu_limit,omitempty"`
	MemLimit    string         `yaml:"mem_limit,omitempty" json:"mem_limit,omitempty"`
}

type ModelManifest struct {
	Name     string            `yaml:"name" json:"name"`
	Provider string            `yaml:"provider" json:"provider"`
	Options  map[string]string `yaml:"options,omitempty" json:"options,omitempty"`
}

type RouteRule struct {
	IfContains []string `yaml:"if_contains" json:"if_contains"`
	Model      string   `yaml:"model" json:"model"`
}

// VectorManifest describes a VectorStore backend.
type VectorManifest struct {
	Type       string `yaml:"type" json:"type"`
	URL        string `yaml:"url" json:"url"`
	Collection string `yaml:"collection,omitempty" json:"collection,omitempty"`
}

type File struct {
	Models      []ModelManifest              `yaml:"models" json:"models"`
	Routes      []RouteRule                  `yaml:"routes" json:"routes"`
	Tools       []ToolManifest               `yaml:"tools" json:"tools"`
<<<<<<< HEAD
	Memory      string                       `yaml:"memory" json:"memory"`
	Store       string                       `yaml:"store" json:"store"` // legacy
=======
	Store       string                       `yaml:"store" json:"store"`
	Vector      VectorManifest               `yaml:"vector_store" json:"vector_store"`
>>>>>>> 82c4a177
	Themes      map[string]string            `yaml:"themes" json:"themes"`
	Keybinds    map[string]string            `yaml:"keybinds" json:"keybinds"`
	Credentials map[string]map[string]string `yaml:"credentials" json:"credentials"`
	MCPServers  map[string]string            `yaml:"mcp_servers" json:"mcp_servers"`
	Metrics     bool                         `yaml:"metrics" json:"metrics"`
}

func merge(dst *File, src File) {
	if len(src.Models) > 0 {
		dst.Models = src.Models
	}
	if len(src.Routes) > 0 {
		dst.Routes = src.Routes
	}
	if len(src.Tools) > 0 {
		dst.Tools = src.Tools
	}
	if src.Memory != "" {
		dst.Memory = src.Memory
	}
	if src.Store != "" {
		dst.Store = src.Store
	}
	if src.Vector.Type != "" {
		dst.Vector = src.Vector
	}
	if dst.Themes == nil {
		dst.Themes = map[string]string{}
	}
	for k, v := range src.Themes {
		dst.Themes[k] = v
	}
	if dst.Keybinds == nil {
		dst.Keybinds = map[string]string{}
	}
	for k, v := range src.Keybinds {
		dst.Keybinds[k] = v
	}
	if dst.Credentials == nil {
		dst.Credentials = map[string]map[string]string{}
	}
	for k, v := range src.Credentials {
		dst.Credentials[k] = v
	}
	if dst.MCPServers == nil {
		dst.MCPServers = map[string]string{}
	}
	for k, v := range src.MCPServers {
		dst.MCPServers[k] = v
	}
	if src.Metrics {
		dst.Metrics = true
	}
}

func Load(path string) (*File, error) {
	var out File

	configHome := os.Getenv("AGENTRY_CONFIG_HOME")
	if configHome == "" {
		if home, err := os.UserHomeDir(); err == nil {
			configHome = filepath.Join(home, ".config", "agentry")
		}
	}
	if configHome != "" {
		p := filepath.Join(configHome, "config.json")
		if b, err := os.ReadFile(p); err == nil {
			var f File
			if json.Unmarshal(b, &f) == nil {
				merge(&out, f)
			}
		}
	}

	projDir := filepath.Dir(path)
	if projDir == "." || projDir == "" {
		projDir, _ = os.Getwd()
	}
	if b, err := os.ReadFile(filepath.Join(projDir, "agentry.json")); err == nil {
		var f File
		if json.Unmarshal(b, &f) == nil {
			merge(&out, f)
		}
	}

	b, err := os.ReadFile(path)
	if err != nil {
		return nil, err
	}
	var yamlFile File
	if err := yaml.Unmarshal(b, &yamlFile); err != nil {
		return nil, err
	}
	merge(&out, yamlFile)
	return &out, nil
}<|MERGE_RESOLUTION|>--- conflicted
+++ resolved
@@ -43,13 +43,9 @@
 	Models      []ModelManifest              `yaml:"models" json:"models"`
 	Routes      []RouteRule                  `yaml:"routes" json:"routes"`
 	Tools       []ToolManifest               `yaml:"tools" json:"tools"`
-<<<<<<< HEAD
 	Memory      string                       `yaml:"memory" json:"memory"`
-	Store       string                       `yaml:"store" json:"store"` // legacy
-=======
 	Store       string                       `yaml:"store" json:"store"`
 	Vector      VectorManifest               `yaml:"vector_store" json:"vector_store"`
->>>>>>> 82c4a177
 	Themes      map[string]string            `yaml:"themes" json:"themes"`
 	Keybinds    map[string]string            `yaml:"keybinds" json:"keybinds"`
 	Credentials map[string]map[string]string `yaml:"credentials" json:"credentials"`
