package config

import (
	"encoding/json"
	"os"
	"path/filepath"

	"gopkg.in/yaml.v3"
)

type ToolManifest struct {
	Name        string         `yaml:"name" json:"name"`
	Description string         `yaml:"description" json:"description"`
	Type        string         `yaml:"type,omitempty" json:"type,omitempty"`
	Command     string         `yaml:"command,omitempty" json:"command,omitempty"`
	HTTP        string         `yaml:"http,omitempty" json:"http,omitempty"`
	Args        map[string]any `yaml:"args,omitempty" json:"args,omitempty"`
	Privileged  bool           `yaml:"privileged,omitempty" json:"privileged,omitempty"`
	Net         string         `yaml:"net,omitempty" json:"net,omitempty"`
	CPULimit    string         `yaml:"cpu_limit,omitempty" json:"cpu_limit,omitempty"`
	MemLimit    string         `yaml:"mem_limit,omitempty" json:"mem_limit,omitempty"`
}

type ModelManifest struct {
	Name     string            `yaml:"name" json:"name"`
	Provider string            `yaml:"provider" json:"provider"`
	Options  map[string]string `yaml:"options,omitempty" json:"options,omitempty"`
}

type RouteRule struct {
	IfContains []string `yaml:"if_contains" json:"if_contains"`
	Model      string   `yaml:"model" json:"model"`
}

// VectorManifest describes a VectorStore backend.
type VectorManifest struct {
	Type       string `yaml:"type" json:"type"`
	URL        string `yaml:"url" json:"url"`
	Collection string `yaml:"collection,omitempty" json:"collection,omitempty"`
}

type File struct {
	Models      []ModelManifest              `yaml:"models" json:"models"`
	Routes      []RouteRule                  `yaml:"routes" json:"routes"`
	Tools       []ToolManifest               `yaml:"tools" json:"tools"`
	Memory      string                       `yaml:"memory" json:"memory"`
	Store       string                       `yaml:"store" json:"store"`
<<<<<<< HEAD
	SessionTTL  string                       `yaml:"session_ttl" json:"session_ttl"`
=======
	Vector      VectorManifest               `yaml:"vector_store" json:"vector_store"`
>>>>>>> c9411a56
	Themes      map[string]string            `yaml:"themes" json:"themes"`
	Keybinds    map[string]string            `yaml:"keybinds" json:"keybinds"`
	Credentials map[string]map[string]string `yaml:"credentials" json:"credentials"`
	MCPServers  map[string]string            `yaml:"mcp_servers" json:"mcp_servers"`
	Metrics     bool                         `yaml:"metrics" json:"metrics"`
}

func merge(dst *File, src File) {
	if len(src.Models) > 0 {
		dst.Models = src.Models
	}
	if len(src.Routes) > 0 {
		dst.Routes = src.Routes
	}
	if len(src.Tools) > 0 {
		dst.Tools = src.Tools
	}
	if src.Memory != "" {
		dst.Memory = src.Memory
	}
	if src.Store != "" {
		dst.Store = src.Store
	}
<<<<<<< HEAD
	if src.SessionTTL != "" {
		dst.SessionTTL = src.SessionTTL
=======
	if src.Vector.Type != "" {
		dst.Vector = src.Vector
>>>>>>> c9411a56
	}
	if dst.Themes == nil {
		dst.Themes = map[string]string{}
	}
	for k, v := range src.Themes {
		dst.Themes[k] = v
	}
	if dst.Keybinds == nil {
		dst.Keybinds = map[string]string{}
	}
	for k, v := range src.Keybinds {
		dst.Keybinds[k] = v
	}
	if dst.Credentials == nil {
		dst.Credentials = map[string]map[string]string{}
	}
	for k, v := range src.Credentials {
		dst.Credentials[k] = v
	}
	if dst.MCPServers == nil {
		dst.MCPServers = map[string]string{}
	}
	for k, v := range src.MCPServers {
		dst.MCPServers[k] = v
	}
	if src.Metrics {
		dst.Metrics = true
	}
}

func Load(path string) (*File, error) {
	var out File

	configHome := os.Getenv("AGENTRY_CONFIG_HOME")
	if configHome == "" {
		if home, err := os.UserHomeDir(); err == nil {
			configHome = filepath.Join(home, ".config", "agentry")
		}
	}
	if configHome != "" {
		p := filepath.Join(configHome, "config.json")
		if b, err := os.ReadFile(p); err == nil {
			var f File
			if json.Unmarshal(b, &f) == nil {
				merge(&out, f)
			}
		}
	}

	projDir := filepath.Dir(path)
	if projDir == "." || projDir == "" {
		projDir, _ = os.Getwd()
	}
	if b, err := os.ReadFile(filepath.Join(projDir, "agentry.json")); err == nil {
		var f File
		if json.Unmarshal(b, &f) == nil {
			merge(&out, f)
		}
	}

	b, err := os.ReadFile(path)
	if err != nil {
		return nil, err
	}
	var yamlFile File
	if err := yaml.Unmarshal(b, &yamlFile); err != nil {
		return nil, err
	}
	merge(&out, yamlFile)
	return &out, nil
}<|MERGE_RESOLUTION|>--- conflicted
+++ resolved
@@ -45,11 +45,8 @@
 	Tools       []ToolManifest               `yaml:"tools" json:"tools"`
 	Memory      string                       `yaml:"memory" json:"memory"`
 	Store       string                       `yaml:"store" json:"store"`
-<<<<<<< HEAD
 	SessionTTL  string                       `yaml:"session_ttl" json:"session_ttl"`
-=======
 	Vector      VectorManifest               `yaml:"vector_store" json:"vector_store"`
->>>>>>> c9411a56
 	Themes      map[string]string            `yaml:"themes" json:"themes"`
 	Keybinds    map[string]string            `yaml:"keybinds" json:"keybinds"`
 	Credentials map[string]map[string]string `yaml:"credentials" json:"credentials"`
@@ -73,13 +70,11 @@
 	if src.Store != "" {
 		dst.Store = src.Store
 	}
-<<<<<<< HEAD
 	if src.SessionTTL != "" {
 		dst.SessionTTL = src.SessionTTL
-=======
+	}
 	if src.Vector.Type != "" {
 		dst.Vector = src.Vector
->>>>>>> c9411a56
 	}
 	if dst.Themes == nil {
 		dst.Themes = map[string]string{}
