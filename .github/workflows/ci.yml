--- conflicted
+++ resolved
@@ -47,10 +47,7 @@
           npm test
 
       - name: Run agentry eval
-<<<<<<< HEAD
         shell: bash
-        run: go run ./cmd/agentry eval examples/.agentry.yaml
-=======
         run: go run ./cmd/agentry eval examples/.agentry.yaml
 
   e2e:
@@ -75,5 +72,4 @@
 
       - name: Run e2e tests
         if: steps.changed.outputs.any_changed == 'true'
-        run: go test ./pkg/e2e/...
->>>>>>> b09a8963
+        run: go test ./pkg/e2e/...