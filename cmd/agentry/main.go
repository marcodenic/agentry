--- conflicted
+++ resolved
@@ -249,14 +249,11 @@
 		if err := p.Start(); err != nil {
 			panic(err)
 		}
-<<<<<<< HEAD
 		if *saveID != "" {
 			_ = ag.SaveState(context.Background(), *saveID)
 		}
-=======
 	case "plugin":
 		runPluginCmd(args)
->>>>>>> b3b7e5d5
 	default:
 		fmt.Println("unknown command. Usage: agentry [dev|serve|tui|eval] [--config path/to/config.yaml]")
 		os.Exit(1)
