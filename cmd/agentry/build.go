--- conflicted
+++ resolved
@@ -86,15 +86,12 @@
 	default:
 		vec = memory.NewInMemoryVector()
 	}
-
 	ag := core.New(rules, reg, memory.NewInMemory(), store, vec, nil)
-<<<<<<< HEAD
 	if cfg.Budget.Tokens > 0 || cfg.Budget.Dollars > 0 {
 		ag.Cost = cost.New(cfg.Budget.Tokens, cfg.Budget.Dollars)
-=======
+	}
 	if logWriter != nil {
 		ag.Tracer = trace.NewJSONL(logWriter)
->>>>>>> 4bed81b5
 	}
 	return ag, nil
 }